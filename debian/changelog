<<<<<<< HEAD
intelmq (1.2.0~alpha2-1) UNRELEASED; urgency=medium

  * Update to version 1.2.0 alpha 2

 -- sebastianw <sebastianw@localhost>  Sat, 24 Nov 2018 22:40:21 +0100

intelmq (1.2.0~alpha1-1) unstable; urgency=medium

  * Update to version 1.2.0 alpha 1

 -- Sebastian Wagner <wagner@cert.at>  Sat, 07 Jul 2018 11:43:23 +0200

intelmq (1.1.2~alpha1-1) unstable; urgency=medium
=======
intelmq (1.1.2-1) stable; urgency=medium
>>>>>>> eb12b266

  * Update to version 1.1.2.

 -- Wagner Sebastian <wagner@cert.at>  Mon, 25 Mar 2019 15:29:02 +0100

intelmq (1.1.1-1) stable; urgency=medium

  * Update to version 1.1.1.

 -- Wagner Sebastian <wagner@cert.at>  Tue, 15 Jan 2019 16:11:29 +0100

intelmq (1.1.1~alpha1-1) unstable; urgency=medium

  * Update to version 1.1.1 alpha 1

 -- Wagner Sebastian <wagner@cert.at>  Wed, 05 Sep 2018 16:23:42 +0200

intelmq (1.1.0-1) stable; urgency=medium

  * Update to version 1.1.0

 -- Wagner Sebastian <wagner@cert.at>  Wed, 05 Sep 2018 14:35:00 +0200

intelmq (1.1.0~rc2-1) unstable; urgency=medium

  * Release candidate 2 1.1.0

 -- Wagner Sebastian <wagner@cert.at>  Mon, 13 Aug 2018 16:46:49 +0200

intelmq (1.1.0~rc1-1) unstable; urgency=medium

  * Release candidate 1 1.1.0

 -- Wagner Sebastian <wagner@cert.at>  Thu, 28 Jun 2018 15:56:15 +0200

intelmq (1.1.0~alpha1-1) experimental; urgency=medium

  * Update to version 1.1.0

 -- Wagner Sebastian <wagner@cert.at>  Wed, 20 Jun 2018 12:15:50 +0200

intelmq (1.0.6-1) stable; urgency=medium

  * Update to version 1.0.6

 -- Wagner Sebastian <wagner@cert.at>  Fri, 31 Aug 2018 17:25:00 +0200

intelmq (1.0.5-1) stable; urgency=medium

  * Update to version 1.0.5

 -- Wagner Sebastian <wagner@cert.at>  Thu, 21 Jun 2018 16:53:48 +0200

intelmq (1.0.4-1) stable; urgency=low

  * Update to version 1.0.4

 -- Wagner Sebastian <wagner@cert.at>  Fri, 20 Apr 2018 15:25:55 +0200

intelmq (1.0.3-1) stable; urgency=low

  * Update to version 1.0.3

 -- Wagner Sebastian <wagner@cert.at>  Mon, 05 Feb 2018 12:01:34 +0100

intelmq (1.0.2-1) experimental; urgency=low

  * Update to version 1.0.2

 -- Wagner Sebastian <wagner@cert.at>  Mon, 06 Nov 2017 11:36:58 +0100

intelmq (1.0.1-2) experimental; urgency=low

  * New base branch 'packaging' for packages

 -- Wagner Sebastian <wagner@cert.at>  Wed, 20 Sep 2017 16:26:59 +0200

intelmq (1.0.1-1) experimental; urgency=low

  * update to version 1.0.1

 -- Wagner Sebastian <wagner@cert.at>  Wed, 30 Aug 2017 15:07:45 +0200

intelmq (1.0.1~rc1-1) experimental; urgency=low

  * release release candidate 1.0.1 RC

 -- Wagner Sebastian <wagner@cert.at>  Wed, 23 Aug 2017 16:02:58 +0200

intelmq (1.0.0.rel-1) experimental; urgency=medium

  * release version 1.0.0

 -- Sebastian Wagner <wagner@cert.at>  Mon, 07 Aug 2017 10:43:00 +0200

intelmq (1.0.0.rc1-2) UNRELEASED; urgency=medium

  * remove python3-requests from dependencies and add it to recommended packages

 -- Sebastian Wagner <sebastian@linux-7nbu.substi>  Tue, 18 Jul 2017 16:23:43 +0200

intelmq (1.0.0.rc1-1) experimental; urgency=medium

  * update to version 1.0.0.rc1

intelmq (1.0.0.dev8-2) experimental; urgency=medium

  * packaging fixes

 -- Sebastian Wagner <wagner@cert.at>  Wed, 20 Jun 2017 16:05:00 +0200

intelmq (1.0.0.dev8-1) experimental; urgency=medium

  * update to upstream version 1.0.0.dev8

 -- Sebastian Wagner <wagner@cert.at>  Wed, 14 Jun 2017 17:39:00 +0200

intelmq (1.0.0~dev4~beta10) experimental; urgency=low

  * Merged master, fixes
  * Added a bunch of features from other branches, see
    customer-releases branch

 -- Dustin Demuth <dustin@intevation.de>  Tue, 17 May 2016 12:00:00 +0200

intelmq (1.0.0~dev4~beta9) experimental; urgency=low

  * Merged master, fixes
    https://github.com/certtools/intelmq/issues/506

 -- Sascha Wilde <wilde@intevation.de>  Tue, 10 May 2016 15:07:08 +0200

intelmq (1.0.0~dev4~beta8) experimental; urgency=medium

  * Merged master.
  * Require imbox >= 0.8, which fixes
    https://github.com/martinrusev/imbox/issues/47

 -- Sascha Wilde <wilde@intevation.de>  Mon, 09 May 2016 17:33:22 +0200

intelmq (1.0.0~dev4~beta7) experimental; urgency=low

  * Added scripts to retrieve data for some expert bots:
    tor nodes, maxmind geoip, asn lookup.
  * Added cron fragment to run the update script to /etc/cron.d

 -- Sascha Wilde <wilde@intevation.de>  Wed, 04 May 2016 11:56:51 +0200

intelmq (1.0.0~dev4~beta6) experimental; urgency=critical

  * Fix: Marks config files as such...

 -- Sascha Wilde <wilde@intevation.de>  Mon, 02 May 2016 13:09:34 +0200

intelmq (1.0.0~dev4~beta5) experimental; urgency=low

  * Added python3-geoip2 to recommendations.

 -- Sascha Wilde <wilde@intevation.de>  Mon, 02 May 2016 11:36:00 +0200

intelmq (1.0.0~dev4~beta4) experimental; urgency=low

  * Merged current master.
  * Added python3-sleekxmpp to recommendations.

 -- Sascha Wilde <wilde@intevation.de>  Wed, 20 Apr 2016 17:27:49 +0200

intelmq (1.0.0~dev4~beta3) experimental; urgency=low

  * Dropped support for Python 2, removing superfluous dependencies

 -- Sebastian Wagner <wagner@cert.at>  Tue, 05 Apr 2016 15:13:53 +0200

intelmq (1.0.0~dev4~beta2) experimental; urgency=low

  * Added package recommends for python3-imbox, python3-pyasn,
    python3-stomp.py.  WARNING: these packages are currently not public
    available (we propably will make them available later), but they are
    needed by some bots.

 -- Sascha Wilde <wilde@intevation.de>  Fri, 01 Apr 2016 11:02:14 +0200

intelmq (1.0.0~dev4~beta1) experimental; urgency=low

  * Add more dependencies, to make more bots work.
  * As automatic tests are looking good, lets call it a beta...

 -- Sascha Wilde <wilde@intevation.de>  Thu, 31 Mar 2016 11:24:11 +0200

intelmq (1.0.0~dev4~alpha3) experimental; urgency=low

  * Added dependencies.

 -- Sascha Wilde <wilde@intevation.de>  Tue, 29 Mar 2016 10:52:00 +0200

intelmq (1.0.0~dev4~alpha2) UNRELEASED; urgency=low

  * Create user and put everything in place.

 -- Sascha Wilde <wilde@intevation.de>  Thu, 24 Mar 2016 19:03:22 +0100

intelmq (1.0.0~dev4~alpha1) UNRELEASED; urgency=low

  * source package automatically created by stdeb 0.8.5,
    with a bunch of manual tweeking.

 -- Sascha Wilde <wilde@intevation.de>  Wed, 23 Mar 2016 18:44:26 +0000<|MERGE_RESOLUTION|>--- conflicted
+++ resolved
@@ -1,4 +1,3 @@
-<<<<<<< HEAD
 intelmq (1.2.0~alpha2-1) UNRELEASED; urgency=medium
 
   * Update to version 1.2.0 alpha 2
@@ -11,10 +10,7 @@
 
  -- Sebastian Wagner <wagner@cert.at>  Sat, 07 Jul 2018 11:43:23 +0200
 
-intelmq (1.1.2~alpha1-1) unstable; urgency=medium
-=======
 intelmq (1.1.2-1) stable; urgency=medium
->>>>>>> eb12b266
 
   * Update to version 1.1.2.
 
