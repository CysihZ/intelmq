--- conflicted
+++ resolved
@@ -1,4 +1,3 @@
-<<<<<<< HEAD
 intelmq (1.2.0~alpha2-1) UNRELEASED; urgency=medium
 
   * Update to version 1.2.0 alpha 2
@@ -10,7 +9,7 @@
   * Update to version 1.2.0 alpha 1
 
  -- Sebastian Wagner <wagner@cert.at>  Sat, 07 Jul 2018 11:43:23 +0200
-=======
+
 intelmq (1.1.2~alpha1-1) unstable; urgency=medium
 
   * Update to version 1.1.2.
@@ -22,7 +21,6 @@
   * Update to version 1.1.1.
 
  -- Wagner Sebastian <wagner@cert.at>  Tue, 15 Jan 2019 16:11:29 +0100
->>>>>>> 0ddec51c
 
 intelmq (1.1.1~alpha1-1) unstable; urgency=medium
 
