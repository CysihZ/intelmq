--- conflicted
+++ resolved
@@ -1,14 +1,10 @@
-<<<<<<< HEAD
 intelmq (2.3.0~alpha1-1) UNRELEASED; urgency=medium
 
   * Update to 2.3.0 Alpha 1
 
  -- Sebastian Wagner <wagner@cert.at>  Thu, 18 Jun 2020 10:34:50 +0200
 
-intelmq (2.2.3~alpha1-1) UNRELEASED; urgency=medium
-=======
 intelmq (2.2.3-1) stable; urgency=medium
->>>>>>> d6ddbe74
 
   * Update to 2.2.3.
 
