#!/usr/bin/env python3
# -*- coding: utf-8 -*-
import argparse
import importlib
import json
import os
import re
import shutil
import signal
import subprocess
import sys
import time
from collections import OrderedDict

import pkg_resources
import psutil

from intelmq import (DEFAULTS_CONF_FILE, PIPELINE_CONF_FILE, RUNTIME_CONF_FILE,
                     VAR_RUN_PATH, BOTS_FILE, HARMONIZATION_CONF_FILE)
from intelmq.lib import utils
from intelmq.lib.bot_debugger import BotDebugger
from intelmq.lib.pipeline import PipelineFactory


class Parameters(object):
    pass


STATUSES = {
    'starting': 0,
    'running': 1,
    'stopping': 2,
    'stopped': 3,
}

MESSAGES = {
    'disabled': '%s is disabled.',
    'starting': 'Starting %s...',
    'running': '%s is running.',
    'stopped': '%s is stopped.',
    'stopping': 'Stopping %s...',
    'reloading': 'Reloading %s ...',
    'reloaded': '%s is reloaded.',
}

ERROR_MESSAGES = {
    'starting': '%s failed to START.',
    'running': '%s is still running.',
    'stopped': '%s was NOT RUNNING.',
    'stopping': '%s failed to STOP.',
    'not found': '%s failed to START because the file cannot be found.',
    'access denied': '%s failed to %s because of missing permissions.',
}

LOG_LEVEL = OrderedDict([
    ('DEBUG', 0),
    ('INFO', 1),
    ('WARNING', 2),
    ('ERROR', 3),
    ('CRITICAL', 4),
])

RETURN_TYPES = ['text', 'json']
RETURN_TYPE = None
QUIET = False

BOT_GROUP = {"collectors": "Collector", "parsers": "Parser", "experts": "Expert", "outputs": "Output"}


def log_list_queues(queues):
    if RETURN_TYPE == 'text':
        for queue, counter in sorted(queues.items(), key=lambda x: str.lower(x[0])):
            if counter or not QUIET:
                logger.info("%s - %s", queue, counter)


def log_bot_error(status, *args):
    if RETURN_TYPE == 'text':
        logger.error(ERROR_MESSAGES[status], *args)


def log_bot_message(status, *args):
    if QUIET:
        return
    if RETURN_TYPE == 'text':
        logger.info(MESSAGES[status], *args)


def log_botnet_error(status, group=None):
    if RETURN_TYPE == 'text':
        logger.error(ERROR_MESSAGES[status], BOT_GROUP[group] + (" group" if group else ""))


def log_botnet_message(status, group=None):
    if QUIET:
        return
    if RETURN_TYPE == 'text':
        if group:
            logger.info(MESSAGES[status], BOT_GROUP[group] + " group")
        else:
            logger.info(MESSAGES[status], 'Botnet')


def log_log_messages(messages):
    if RETURN_TYPE == 'text':
        for message in messages:
            print(' - '.join([message['date'], message['bot_id'],
                              message['log_level'], message['message']]))
            try:
                print(message['extended_message'])
            except KeyError:
                pass


class IntelMQProcessManager:
    PIDDIR = VAR_RUN_PATH
    PIDFILE = os.path.join(PIDDIR, "{}.pid")

    def __init__(self, runtime_configuration, logger, controller):
        self.__runtime_configuration = runtime_configuration
        self.logger = logger
        self.controller = controller

        if not os.path.exists(self.PIDDIR):
            try:
                os.makedirs(self.PIDDIR)
            except PermissionError as exc:  # pragma: no cover
                self.logger.error('Directory %s does not exist and cannot be '
                                  'created: %s.', self.PIDDIR, exc)

    def bot_run(self, bot_id, run_subcommand=None, console_type=None, message_action_kind=None, dryrun=None, msg=None,
                show_sent=None, loglevel=None):
        pid = self.__check_pid(bot_id)
        module = self.__runtime_configuration[bot_id]['module']
        if pid and self.__status_process(pid, module):
            self.logger.warning("Main instance of the bot is running in the background and will be stopped; "
                                "when finished, we try to relaunch it again. "
                                "You may want to launch: 'intelmqctl stop {}' to prevent this message."
                                .format(bot_id))
            paused = True
            self.bot_stop(bot_id)
        else:
            paused = False

        log_bot_message('starting', bot_id)
        filename = self.PIDFILE.format(bot_id)
        with open(filename, 'w') as fp:
            fp.write(str(os.getpid()))

        try:
            BotDebugger(self.__runtime_configuration[bot_id], bot_id, run_subcommand,
                        console_type, message_action_kind, dryrun, msg, show_sent,
                        loglevel=loglevel)
            retval = 0
        except KeyboardInterrupt:
            print('Keyboard interrupt.')
            retval = 0
        except SystemExit as exc:
            print('Bot exited with code %s.' % exc.code)
            retval = exc.code

        self.__remove_pidfile(bot_id)
        if paused:
            self.bot_start(bot_id)
        return retval

    def bot_start(self, bot_id, getstatus=True):
        pid = self.__check_pid(bot_id)
        module = self.__runtime_configuration[bot_id]['module']
        if pid:
            if self.__status_process(pid, module):
                log_bot_message('running', bot_id)
                return 'running'
            else:
                self.__remove_pidfile(bot_id)
        log_bot_message('starting', bot_id)
        module = self.__runtime_configuration[bot_id]['module']
        cmdargs = [module, bot_id]
        try:
            proc = psutil.Popen(cmdargs, stdout=subprocess.PIPE, stderr=subprocess.PIPE)
        except FileNotFoundError:
            log_bot_error("not found", bot_id)
            return 'stopped'
        else:
            filename = self.PIDFILE.format(bot_id)
            with open(filename, 'w') as fp:
                fp.write(str(proc.pid))

        if getstatus:
            time.sleep(0.5)
            return self.bot_status(bot_id, proc=proc)

    def bot_stop(self, bot_id, getstatus=True):
        pid = self.__check_pid(bot_id)
        module = self.__runtime_configuration[bot_id]['module']
        if not pid:
            if self.controller._is_enabled(bot_id):
                log_bot_error('stopped', bot_id)
                return 'stopped'
            else:
                log_bot_message('disabled', bot_id)
                return 'disabled'
        if not self.__status_process(pid, module):
            self.__remove_pidfile(bot_id)
            log_bot_error('stopped', bot_id)
            return 'stopped'
        log_bot_message('stopping', bot_id)
        proc = psutil.Process(int(pid))
        try:
            proc.send_signal(signal.SIGTERM)
        except psutil.AccessDenied:
            log_bot_error('access denied', bot_id, 'STOP')
            return 'running'
        else:
            if getstatus:
                time.sleep(0.5)
                if self.__status_process(pid, module):
                    log_bot_error('running', bot_id)
                    return 'running'
                try:
                    self.__remove_pidfile(bot_id)
                except FileNotFoundError:  # Bot was running interactively and file has been removed already
                    pass
                log_bot_message('stopped', bot_id)
                return 'stopped'

    def bot_reload(self, bot_id, getstatus=True):
        pid = self.__check_pid(bot_id)
        module = self.__runtime_configuration[bot_id]['module']
        if not pid:
            if self.controller._is_enabled(bot_id):
                log_bot_error('stopped', bot_id)
                return 'stopped'
            else:
                log_bot_message('disabled', bot_id)
                return 'disabled'
        if not self.__status_process(pid, module):
            self.__remove_pidfile(bot_id)
            log_bot_error('stopped', bot_id)
            return 'stopped'
        log_bot_message('reloading', bot_id)
        proc = psutil.Process(int(pid))
        try:
            proc.send_signal(signal.SIGHUP)
        except psutil.AccessDenied:
            log_bot_error('access denied', bot_id, 'RELOAD')
            return 'running'
        else:
            if getstatus:
                time.sleep(0.5)
                if self.__status_process(pid, module):
                    log_bot_message('running', bot_id)
                    return 'running'
                log_bot_error('stopped', bot_id)
                return 'stopped'

    def bot_status(self, bot_id, *, proc=None):
        if proc:
            if proc.status() not in [psutil.STATUS_STOPPED, psutil.STATUS_DEAD, psutil.STATUS_ZOMBIE]:
                log_bot_message('running', bot_id)
                return 'running'
        else:
            pid = self.__check_pid(bot_id)
            module = self.__runtime_configuration[bot_id]['module']
            if pid and self.__status_process(pid, module):
                log_bot_message('running', bot_id)
                return 'running'

        if self.controller._is_enabled(bot_id):
            if not proc and pid:
                self.__remove_pidfile(bot_id)
            log_bot_message('stopped', bot_id)
            if proc and RETURN_TYPE == 'text':
                log = proc.stderr.read().decode()
                if not log:  # if nothing in stderr, print stdout
                    log = proc.stdout.read().decode()
                print(log.strip(), file=sys.stderr)
            return 'stopped'
        else:
            log_bot_message('disabled', bot_id)
            return 'disabled'

    def __check_pid(self, bot_id):
        filename = self.PIDFILE.format(bot_id)
        if os.path.isfile(filename):
            with open(filename, 'r') as fp:
                pid = fp.read()
            try:
                return int(pid.strip())
            except ValueError:
                return None
        return None

    def __remove_pidfile(self, bot_id):
        filename = self.PIDFILE.format(bot_id)
        os.remove(filename)

    def __status_process(self, pid, module):
        try:
            proc = psutil.Process(int(pid))
            if len(proc.cmdline()) > 1 and proc.cmdline()[1] == shutil.which(module):
                return True
        except psutil.NoSuchProcess:
            return False
        except psutil.AccessDenied:
            self.logger.error('Could not get status of process: Access denied.')
            return False
        except:
            raise


PROCESS_MANAGER = {'intelmq': IntelMQProcessManager}


class IntelMQController():

    def __init__(self, interactive: bool = False, return_type: str = "python", quiet: bool = False):
        """
        Initializes intelmqctl.

        Parameters:
            interactive: for cli-interface true, functions can exits, parameters are used
            return_type: 'python': no special treatment, can be used for use by other
                python code
                'text': user-friendly output for cli, default for interactive use
                'json': machine-readable output for managers
            quiet: False by default, can be activated for cron jobs etc.
        """
        global RETURN_TYPE
        RETURN_TYPE = return_type
        global logger
        global QUIET
        QUIET = quiet
        try:
            logger = utils.log('intelmqctl', log_level='DEBUG')
        except (FileNotFoundError, PermissionError) as exc:
            logger = utils.log('intelmqctl', log_level='DEBUG', log_path=False)
            logger.error('Not logging to file: %s', exc)
        self.logger = logger
        self.interactive = interactive
        if os.geteuid() == 0:
            logger.warning('Running intelmqctl as root is highly discouraged!')

        APPNAME = "intelmqctl"
        try:
            VERSION = pkg_resources.get_distribution("intelmq").version
        except pkg_resources.DistributionNotFound:  # pragma: no cover
            # can only happen in interactive mode
            self.logger.error('No valid IntelMQ installation found: DistributionNotFound')
            sys.exit(1)
        DESCRIPTION = """
        description: intelmqctl is the tool to control intelmq system.

        Outputs are logged to /opt/intelmq/var/log/intelmqctl"""
        EPILOG = '''
        intelmqctl [start|stop|restart|status|reload] --group [collectors|parsers|experts|outputs]
        intelmqctl [start|stop|restart|status|reload] bot-id
        intelmqctl [start|stop|restart|status|reload]
        intelmqctl list [bots|queues|queues-and-status]
        intelmqctl log bot-id [number-of-lines [log-level]]
        intelmqctl run bot-id message [get|pop|send]
        intelmqctl run bot-id process [--msg|--dryrun]
        intelmqctl run bot-id console
        intelmqctl clear queue-id
        intelmqctl check

Starting a bot:
    intelmqctl start bot-id
Stopping a bot:
    intelmqctl stop bot-id
Reloading a bot:
    intelmqctl reload bot-id
Restarting a bot:
    intelmqctl restart bot-id
Get status of a bot:
    intelmqctl status bot-id

Run a bot directly for debugging purpose and temporarily leverage the logging level to DEBUG:
    intelmqctl run bot-id
Get a pdb (or ipdb if installed) live console.
    intelmqctl run bot-id console
See the message that waits in the input queue.
    intelmqctl run bot-id message get
See additional help for further explanation.
    intelmqctl run bot-id --help

Starting the botnet (all bots):
    intelmqctl start
    etc.

Starting a group of bots:
    intelmqctl start --group experts
    etc.

Get a list of all configured bots:
    intelmqctl list bots
If -q is given, only the IDs of enabled bots are listed line by line.

Get a list of all queues:
    intelmqctl list queues
If -q is given, only queues with more than one item are listed.

Get a list of all queues and status of the bots:
    intelmqctl list queues-and-status

Clear a queue:
    intelmqctl clear queue-id

Get logs of a bot:
    intelmqctl log bot-id number-of-lines log-level
Reads the last lines from bot log.
Log level should be one of DEBUG, INFO, ERROR or CRITICAL.
Default is INFO. Number of lines defaults to 10, -1 gives all. Result
can be longer due to our logging format!

Outputs are additionally logged to /opt/intelmq/var/log/intelmqctl'''

        # stolen functions from the bot file
        # this will not work with various instances of REDIS
        self.parameters = Parameters()
        self.load_defaults_configuration()
        try:
            self.pipeline_configuration = utils.load_configuration(PIPELINE_CONF_FILE)
        except ValueError as exc:  # pragma: no cover
            self.abort('Error loading %r: %s' % (PIPELINE_CONF_FILE, exc))

        try:
            self.runtime_configuration = utils.load_configuration(RUNTIME_CONF_FILE)
        except ValueError as exc:  # pragma: no cover
            self.abort('Error loading %r: %s' % (RUNTIME_CONF_FILE, exc))

        process_manager = getattr(self.parameters, 'process_manager', 'intelmq')
        if process_manager not in PROCESS_MANAGER:
            self.abort('Invalid process manager given: %r, should be one of %r.'
                       '' % (process_manager, list(PROCESS_MANAGER.keys())))
        self.bot_process_manager = PROCESS_MANAGER[process_manager](
            self.runtime_configuration,
            logger,
            self
        )

        if self.interactive:
            parser = argparse.ArgumentParser(
                prog=APPNAME,
                description=DESCRIPTION,
                epilog=EPILOG,
                formatter_class=argparse.RawDescriptionHelpFormatter,
            )

            parser.add_argument('-v', '--version',
                                action='version', version=VERSION)
            parser.add_argument('--type', '-t', choices=RETURN_TYPES,
                                default=RETURN_TYPES[0],
                                help='choose if it should return regular text '
                                     'or other machine-readable')

            parser.add_argument('--quiet', '-q', action='store_const',
                                help='Quiet mode, useful for reloads initiated '
                                     'scripts like logrotate',
                                const=True)

            subparsers = parser.add_subparsers(title='subcommands')

            parser_list = subparsers.add_parser('list', help='Listing bots or queues')
            parser_list.add_argument('kind', choices=['bots', 'queues', 'queues-and-status'])
            parser_list.add_argument('--quiet', '-q', action='store_const',
                                     help='Only list non-empty queues '
                                          'or the IDs of enabled bots.',
                                     const=True)
            parser_list.set_defaults(func=self.list)

            parser_clear = subparsers.add_parser('clear', help='Clear a queue')
            parser_clear.add_argument('queue', help='queue name')
            parser_clear.set_defaults(func=self.clear_queue)

            parser_log = subparsers.add_parser('log', help='Get last log lines of a bot')
            parser_log.add_argument('bot_id', help='bot id')
            parser_log.add_argument('number_of_lines', help='number of lines',
                                    default=10, type=int, nargs='?')
            parser_log.add_argument('log_level', help='logging level',
                                    choices=LOG_LEVEL.keys(), default='INFO', nargs='?')
            parser_log.set_defaults(func=self.read_bot_log)

            parser_run = subparsers.add_parser('run', help='Run a bot interactively')
            parser_run.add_argument('bot_id',
                                    choices=self.runtime_configuration.keys())
            parser_run.add_argument('--loglevel', '-l',
                                    nargs='?', default=None,
                                    choices=LOG_LEVEL.keys())
            parser_run_subparsers = parser_run.add_subparsers(title='run-subcommands')

            parser_run_console = parser_run_subparsers.add_parser('console', help='Get a ipdb live console.')
            parser_run_console.add_argument('console_type', nargs='?',
                                            help='You may specify which console should be run. Default is ipdb (if installed)'
                                                 ' or pudb (if installed) or pdb but you may want to use another one.')
            parser_run_console.set_defaults(run_subcommand="console")

            parser_run_message = parser_run_subparsers.add_parser('message',
                                                                  help='Debug bot\'s pipelines. Get the message in the'
                                                                       ' input pipeline, pop it (cut it) and display it, or'
                                                                       ' send the message directly to bot\'s output pipeline.')
            parser_run_message.add_argument('message_action_kind', choices=["get", "pop", "send"])
            parser_run_message.add_argument('msg', nargs='?', help='If send was chosen, put here the message in JSON.')
            parser_run_message.set_defaults(run_subcommand="message")

            parser_run_process = parser_run_subparsers.add_parser('process', help='Single run of bot\'s process() method.')
            parser_run_process.add_argument('--show-sent', '-s', action='store_true',
                                            help='If message is sent through, displays it.')
            parser_run_process.add_argument('--dryrun', '-d', action='store_true',
                                            help='Never really pop the message from the input pipeline '
                                                 'nor send to output pipeline.')
            parser_run_process.add_argument('--msg', '-m',
                                            help='Trick the bot to process this JSON '
                                                 'instead of the Message in its pipeline.')
            parser_run_process.set_defaults(run_subcommand="process")
            parser_run.set_defaults(func=self.bot_run)

            parser_check = subparsers.add_parser('check',
                                                 help='Check installation and configuration')
            parser_check.add_argument('--quiet', '-q', action='store_const',
                                      help='Only print warnings and errors.',
                                      const=True)
            parser_check.add_argument('--no-connections', '-C', action='store_const',
                                      help='Do not test the connections to services like redis.',
                                      const=True)
            parser_check.set_defaults(func=self.check)

            parser_help = subparsers.add_parser('help',
                                                help='Show the help')
            parser_help.set_defaults(func=parser.print_help)

            parser_start = subparsers.add_parser('start', help='Start a bot or botnet')
            parser_start.add_argument('bot_id', nargs='?',
                                      choices=self.runtime_configuration.keys())
            parser_start.add_argument('--group', help='Start a group of bots',
                                      choices=BOT_GROUP.keys())
            parser_start.set_defaults(func=self.bot_start)

            parser_stop = subparsers.add_parser('stop', help='Stop a bot or botnet')
            parser_stop.add_argument('bot_id', nargs='?',
                                     choices=self.runtime_configuration.keys())
            parser_stop.add_argument('--group', help='Stop a group of bots',
                                     choices=BOT_GROUP.keys())
            parser_stop.set_defaults(func=self.bot_stop)

            parser_restart = subparsers.add_parser('restart', help='Restart a bot or botnet')
            parser_restart.add_argument('bot_id', nargs='?',
                                        choices=self.runtime_configuration.keys())
            parser_restart.add_argument('--group', help='Restart a group of bots',
                                        choices=BOT_GROUP.keys())
            parser_restart.set_defaults(func=self.bot_restart)

            parser_reload = subparsers.add_parser('reload', help='Reload a bot or botnet')
            parser_reload.add_argument('bot_id', nargs='?',
                                       choices=self.runtime_configuration.keys())
            parser_reload.add_argument('--group', help='Reload a group of bots',
                                       choices=BOT_GROUP.keys())
            parser_reload.set_defaults(func=self.bot_reload)

            parser_status = subparsers.add_parser('status', help='Status of a bot or botnet')
            parser_status.add_argument('bot_id', nargs='?',
                                       choices=self.runtime_configuration.keys())
            parser_status.add_argument('--group', help='Get status of a group of bots',
                                       choices=BOT_GROUP.keys())
            parser_status.set_defaults(func=self.bot_status)

            parser_status = subparsers.add_parser('enable', help='Enable a bot')
            parser_status.add_argument('bot_id',
                                       choices=self.runtime_configuration.keys())
            parser_status.set_defaults(func=self.bot_enable)

            parser_status = subparsers.add_parser('disable', help='Disable a bot')
            parser_status.add_argument('bot_id',
                                       choices=self.runtime_configuration.keys())
            parser_status.set_defaults(func=self.bot_disable)

            self.parser = parser

    def load_defaults_configuration(self):
        # Load defaults configuration
        try:
            config = utils.load_configuration(DEFAULTS_CONF_FILE)
        except ValueError as exc:  # pragma: no cover
            self.abort('Error loading %r: %s' % (DEFAULTS_CONF_FILE, exc))
        for option, value in config.items():
            setattr(self.parameters, option, value)

    def run(self):
        results = None
        args = self.parser.parse_args()
        if 'func' not in args:
            sys.exit(self.parser.print_help())
        args_dict = vars(args).copy()

        global RETURN_TYPE, QUIET
        RETURN_TYPE, QUIET = args.type, args.quiet
        del args_dict['type'], args_dict['quiet'], args_dict['func']
        retval, results = args.func(**args_dict)

        if RETURN_TYPE == 'json':
            print(json.dumps(results))
        return retval

    def bot_run(self, **kwargs):
        return self.bot_process_manager.bot_run(**kwargs), None

    def bot_start(self, bot_id, getstatus=True, group=None):
        if bot_id is None:
            return self.botnet_start(group=group)
        else:
            status = self.bot_process_manager.bot_start(bot_id, getstatus)
            if status in ['running']:
                return 0, status
            else:
                return 1, status

    def bot_stop(self, bot_id, getstatus=True, group=None):
        if bot_id is None:
            return self.botnet_stop(group=group)
        else:
            status = self.bot_process_manager.bot_stop(bot_id, getstatus)
            if status in ['stopped', 'disabled']:
                return 0, status
            else:
                return 1, status

    def bot_reload(self, bot_id, getstatus=True, group=None):
        if bot_id is None:
            return self.botnet_reload(group=group)
        else:
            status = self.bot_process_manager.bot_reload(bot_id, getstatus)
            if status in ['running']:
                return 0, status
            else:
                return 1, status

    def bot_restart(self, bot_id, group=None):
        if bot_id is None:
            return self.botnet_restart(group=group)
        else:
            status_stop = self.bot_stop(bot_id)
            status_start = self.bot_start(bot_id)
            return status_stop[0] | status_start[0], [status_stop[1], status_start[1]]

    def bot_status(self, bot_id, group=None):
        if bot_id is None:
            return self.botnet_status(group=group)
        else:
            status = self.bot_process_manager.bot_status(bot_id)
            if status in ['running', 'disabled']:
                return 0, status
            else:
                return 1, status

    def bot_enable(self, bot_id):
        self.runtime_configuration[bot_id]['enabled'] = True
        self.write_updated_runtime_config()
        return self.bot_status(bot_id)

    def bot_disable(self, bot_id):
        self.runtime_configuration[bot_id]['enabled'] = False
        self.write_updated_runtime_config()
        return self.bot_status(bot_id)

    def _is_enabled(self, bot_id):
        return self.runtime_configuration[bot_id].get('enabled', True)

    def botnet_start(self, group=None):
        botnet_status = {}

        if group:
            bots = sorted(k_v[0] for k_v in filter(lambda x: x[1]["group"] == BOT_GROUP[group], self.runtime_configuration.items()))
        else:
            bots = sorted(self.runtime_configuration.keys())
        for bot_id in bots:
            if self.runtime_configuration[bot_id].get('enabled', True):
                self.bot_start(bot_id, getstatus=False)
            else:
                log_bot_message('disabled', bot_id)
                botnet_status[bot_id] = 'disabled'

        retval = 0
        time.sleep(0.75)
        for bot_id in bots:
            if self.runtime_configuration[bot_id].get('enabled', True):
                botnet_status[bot_id] = self.bot_status(bot_id)[1]
                if botnet_status[bot_id] not in ['running', 'disabled']:
                    retval = 1
                    if RETURN_TYPE == 'text':
                        print(bot_id, botnet_status[bot_id])

        log_botnet_message('running', group)
        return retval, botnet_status

    def botnet_stop(self, group=None):
        botnet_status = {}
        log_botnet_message('stopping', group)

        if group:
            bots = sorted(k_v[0] for k_v in filter(lambda x: x[1]["group"] == BOT_GROUP[group], self.runtime_configuration.items()))
        else:
            bots = sorted(self.runtime_configuration.keys())
        for bot_id in bots:
            self.bot_stop(bot_id, getstatus=False)

        retval = 0
        time.sleep(0.75)
        for bot_id in bots:
            botnet_status[bot_id] = self.bot_status(bot_id)[1]
            if botnet_status[bot_id] not in ['stopped', 'disabled']:
                retval = 1

        log_botnet_message('stopped', group)
        return retval, botnet_status

    def botnet_reload(self, group=None):
        botnet_status = {}
        log_botnet_message('reloading', group)

        if group:
            bots = sorted(k_v[0] for k_v in filter(lambda x: x[1]["group"] == BOT_GROUP[group], self.runtime_configuration.items()))
        else:
            bots = sorted(self.runtime_configuration.keys())
        for bot_id in bots:
            self.bot_reload(bot_id, getstatus=False)

        retval = 0
        time.sleep(0.75)
        for bot_id in bots:
            botnet_status[bot_id] = self.bot_status(bot_id)[1]
            if botnet_status[bot_id] not in ['running', 'disabled']:
                retval = 1
        log_botnet_message('reloaded', group)
        return retval, botnet_status

    def botnet_restart(self, group=None):
        retval_stop, _ = self.botnet_stop(group=group)
        retval_start, status = self.botnet_start(group=group)
        if retval_stop > retval_start:  # In case the stop operation was not successful, exit 1
            retval_start = retval_stop
        return retval_start, status

    def botnet_status(self, group=None):
        retval = 0
        botnet_status = {}
        if group:
            bots = sorted(k_v[0] for k_v in filter(lambda x: x[1]["group"] == BOT_GROUP[group], self.runtime_configuration.items()))
        else:
            bots = sorted(self.runtime_configuration.keys())
        for bot_id in bots:
            botnet_status[bot_id] = self.bot_status(bot_id)[1]
            if botnet_status[bot_id] not in ['running', 'disabled']:
                retval = 1
        return retval, botnet_status

    def list(self, kind=None):
        if kind == 'queues':
            return self.list_queues()
        elif kind == 'bots':
            return self.list_bots()
        elif kind == 'queues-and-status':
            q = self.list_queues()
            b = self.botnet_status()
            return q[0] | b[0], [q[1], b[1]]

    def abort(self, message):
        if self.interactive:
            sys.exit(message)
        else:
            raise ValueError(message)

    def write_updated_runtime_config(self, filename=RUNTIME_CONF_FILE):
        try:
            with open(RUNTIME_CONF_FILE, 'w') as handle:
                json.dump(self.runtime_configuration, fp=handle, indent=4, sort_keys=True,
                          separators=(',', ': '))
        except PermissionError:
            self.abort('Can\'t update runtime configuration: Permission denied.')
        return True

    def list_bots(self):
        """
        Lists all configured bots from runtime.conf with bot id and
        description.

        If description is not set, None is used instead.
        """
        if RETURN_TYPE == 'text':
            for bot_id in sorted(self.runtime_configuration.keys(), key=str.lower):
                if QUIET and not self.runtime_configuration[bot_id].get('enabled'):
                    continue
                if QUIET:
                    print(bot_id)
                else:
                    print("Bot ID: {}\nDescription: {}"
                          "".format(bot_id, self.runtime_configuration[bot_id].get('description')))
        return 0, [{'id': bot_id,
                    'description': self.runtime_configuration[bot_id].get('description')}
                   for bot_id in sorted(self.runtime_configuration.keys())]

<<<<<<< HEAD
    def get_queues(self, with_internal_queues=False):
=======
    def get_queues(self):
        """
        :return: 4-tuple of source, destination, internal queues, and all queues combined.
        The returned values are only queue names, not their paths. I.E. if there is a bot with
        destination queues = {"_default": "one", "other": ["two", "three"]}, only set of {"one", "two", "three"} gets returned.
        (Note that the "_default" path has single string and the "other" path has a list that gets flattened.)
        """
>>>>>>> a5f191c0
        source_queues = set()
        destination_queues = set()
        internal_queues = set()

        for botid, value in self.pipeline_configuration.items():
            if 'source-queue' in value:
                source_queues.add(value['source-queue'])
                if with_internal_queues:
                    internal_queues.add(value['source-queue'] + '-internal')
            if 'destination-queues' in value:
                # flattens ["one", "two"] → {"one", "two"}, {"_default": "one", "other": ["two", "three"]} → {"one", "two", "three"}
                destination_queues.update(utils.flatten_queues(value['destination-queues']))

        all_queues = source_queues.union(destination_queues).union(internal_queues)

        return source_queues, destination_queues, internal_queues, all_queues

    def list_queues(self):
        pipeline = PipelineFactory.create(self.parameters)
        pipeline.set_queues(None, "source")
        pipeline.connect()
        source_queues, destination_queues, internal_queues,\
            all_queues = self.get_queues(with_internal_queues=pipeline.has_internal_queues)

        counters = pipeline.count_queued_messages(*all_queues)
        pipeline.disconnect()
        log_list_queues(counters)

        return_dict = {}
        for bot_id, info in self.pipeline_configuration.items():
            return_dict[bot_id] = {}

            if 'source-queue' in info:
                return_dict[bot_id]['source_queue'] = (
                    info['source-queue'], counters[info['source-queue']])
                if pipeline.has_internal_queues:
                    return_dict[bot_id]['internal_queue'] = counters[info['source-queue'] + '-internal']

            if 'destination-queues' in info:
                return_dict[bot_id]['destination_queues'] = []
                for dest_queue in utils.flatten_queues(info['destination-queues']):
                    return_dict[bot_id]['destination_queues'].append((dest_queue, counters[dest_queue]))

        return 0, return_dict

    def clear_queue(self, queue):
        """
        Clears an exiting queue.

        First checks if the queue does exist in the pipeline configuration.
        """
        pipeline = PipelineFactory.create(self.parameters)
        pipeline.set_queues(None, "source")
        pipeline.connect()

        if RETURN_TYPE == 'text':
            logger.info("Clearing queue %s.", queue)
        queues = set()
        for key, value in self.pipeline_configuration.items():
            if 'source-queue' in value:
                queues.add(value['source-queue'])
                if pipeline.has_internal_queues:
                    queues.add(value['source-queue'] + '-internal')
            if 'destination-queues' in value:
                queues.update(value['destination-queues'])

        if queue not in queues:
            if RETURN_TYPE == 'text':
                logger.error("Queue %s does not exist!", queue)
            return 2, 'not-found'

        try:
            pipeline.clear_queue(queue)
            if RETURN_TYPE == 'text':
                logger.info("Successfully cleared queue %s.", queue)
            return 0, 'success'
        except Exception:  # pragma: no cover
            logger.exception("Error while clearing queue %s.",
                             queue)
            return 1, 'error'

    def read_bot_log(self, bot_id, log_level, number_of_lines):
        if self.parameters.logging_handler == 'file':
            bot_log_path = os.path.join(self.parameters.logging_path,
                                        bot_id + '.log')
            if not os.path.isfile(bot_log_path):
                logger.error("Log path not found: %s", bot_log_path)
                return 2, []
        elif self.parameters.logging_handler == 'syslog':
            bot_log_path = '/var/log/syslog'
        else:
            self.abort("Unknow logging handler %r" % self.parameters.logging_handler)

        if not os.access(bot_log_path, os.R_OK):
            self.logger.error('File %r is not readable.', bot_log_path)
            return 1, 'error'

        messages = []

        message_overflow = ''
        message_count = 0

        for line in utils.reverse_readline(bot_log_path):
            if self.parameters.logging_handler == 'file':
                log_message = utils.parse_logline(line)
            if self.parameters.logging_handler == 'syslog':
                log_message = utils.parse_logline(line, regex=utils.SYSLOG_REGEX)

            if type(log_message) is not dict:
                if self.parameters.logging_handler == 'file':
                    message_overflow = '\n'.join([line, message_overflow])
                continue
            if log_message['bot_id'] != bot_id:
                continue
            if LOG_LEVEL[log_message['log_level']] < LOG_LEVEL[log_level]:
                continue

            if message_overflow:
                log_message['extended_message'] = message_overflow
                message_overflow = ''

            if self.parameters.logging_handler == 'syslog':
                log_message['message'] = log_message['message'].replace('#012', '\n')

            message_count += 1
            messages.append(log_message)

            if message_count >= number_of_lines and number_of_lines != -1:
                break

        log_log_messages(messages[::-1])
        return 0, messages[::-1]

    def check(self, no_connections=False):
        retval = 0
        if RETURN_TYPE == 'json':
            output = []
        if QUIET:
            logger.setLevel('WARNING')

        # loading files and syntax check
        files = {DEFAULTS_CONF_FILE: None, PIPELINE_CONF_FILE: None,
                 RUNTIME_CONF_FILE: None, BOTS_FILE: None,
                 HARMONIZATION_CONF_FILE: None}
        if RETURN_TYPE == 'json':
            output.append(['info', 'Reading configuration files.'])
        else:
            self.logger.info('Reading configuration files.')
        for filename in files:
            try:
                with open(filename) as file_handle:
                    files[filename] = json.load(file_handle)
            except (IOError, ValueError) as exc:  # pragma: no cover
                if RETURN_TYPE == 'json':
                    output.append(['error', 'Coud not load %r: %s.' % (filename, exc)])
                else:
                    self.logger.error('Coud not load %r: %s.', filename, exc)
                retval = 1
        if retval:
            if RETURN_TYPE == 'json':
                return 1, {'status': 'error', 'lines': output}
            else:
                self.logger.error('Fatal errors occurred.')
                return 1, retval

        if RETURN_TYPE == 'json':
            output.append(['info', 'Checking defaults configuration.'])
        else:
            self.logger.info('Checking defaults configuration.')
        try:
            with open(pkg_resources.resource_filename('intelmq', 'etc/defaults.conf')) as fh:
                defaults = json.load(fh)
        except FileNotFoundError:
            pass
        else:
            keys = set(defaults.keys()) - set(files[DEFAULTS_CONF_FILE].keys())
            if keys:
                if RETURN_TYPE == 'json':
                    output.append(['error', "Keys missing in your 'defaults.conf' file: %r" % keys])
                else:
                    self.logger.error("Keys missing in your 'defaults.conf' file: %r", keys)

        if RETURN_TYPE == 'json':
            output.append(['info', 'Checking runtime configuration.'])
        else:
            self.logger.info('Checking runtime configuration.')
        http_proxy = files[DEFAULTS_CONF_FILE].get('http_proxy')
        https_proxy = files[DEFAULTS_CONF_FILE].get('https_proxy')
        # Either both are given or both are not given
        if (not http_proxy or not https_proxy) and not (http_proxy == https_proxy):
            if RETURN_TYPE == 'json':
                output.append(['warning', 'Incomplete configuration: Both http and https proxies must be set.'])
            else:
                self.logger.warning('Incomplete configuration: Both http and https proxies must be set.')
            retval = 1

        if RETURN_TYPE == 'json':
            output.append(['info', 'Checking runtime and pipeline configuration.'])
        else:
            self.logger.info('Checking runtime and pipeline configuration.')
        all_queues = set()
        for bot_id, bot_config in files[RUNTIME_CONF_FILE].items():
            # pipeline keys
            for field in ['description', 'group', 'module', 'name']:
                if field not in bot_config:
                    if RETURN_TYPE == 'json':
                        output.append(['warning', 'Bot %r has no %r.' % (bot_id, field)])
                    else:
                        self.logger.warning('Bot %r has no %r.', bot_id, field)
                    retval = 1
            if 'module' in bot_config and bot_config['module'] == 'bots.collectors.n6.collector_stomp':
                if RETURN_TYPE == 'json':
                    output.append(['warning',
                                   "The module 'bots.collectors.n6.collector_stomp' is deprecated and will be removed in "
                                   "version 2.0. Please use intelmq.bots.collectors."
                                   "stomp.collector instead for bot %r." % bot_id])
                else:
                    self.logger.warning("The module 'bots.collectors.n6.collector_stomp' is deprecated and will be removed in "
                                        "version 2.0. Please use intelmq.bots.collectors."
                                        "stomp.collector instead for bot %r." % bot_id)
            if 'run_mode' in bot_config and bot_config['run_mode'] not in ['continuous', 'scheduled']:
                message = "Bot %r has invalid `run_mode` %r. Must be 'continuous' or 'scheduled'."
                if RETURN_TYPE == 'json':
                    output.append(['warning', message % (bot_id, bot_config['run_mode'])])
                else:
                    self.logger.warning(message, bot_id, bot_config['run_mode'])
                    retval = 1
            if bot_id not in files[PIPELINE_CONF_FILE]:
                if RETURN_TYPE == 'json':
                    output.append(['error', 'Misconfiguration: No pipeline configuration found for %r.' % bot_id])
                else:
                    self.logger.error('Misconfiguration: No pipeline configuration found for %r.', bot_id)
                retval = 1
            else:
                if ('group' in bot_config and
                        bot_config['group'] in ['Collector', 'Parser', 'Expert']):
                    if ('destination-queues' not in files[PIPELINE_CONF_FILE][bot_id] or
                            (not isinstance(files[PIPELINE_CONF_FILE][bot_id]['destination-queues'], list) or
                             len(files[PIPELINE_CONF_FILE][bot_id]['destination-queues']) < 1)):
                        if RETURN_TYPE == 'json':
                            output.append(['error', 'Misconfiguration: No destination queues for %r.' % bot_id])
                        else:
                            self.logger.error('Misconfiguration: No destination queues for %r.', bot_id)
                        retval = 1
                    else:
                        all_queues = all_queues.union(files[PIPELINE_CONF_FILE][bot_id]['destination-queues'])
                if ('group' in bot_config and
                        bot_config['group'] in ['Parser', 'Expert', 'Output']):
                    if ('source-queue' not in files[PIPELINE_CONF_FILE][bot_id] or
                            not isinstance(files[PIPELINE_CONF_FILE][bot_id]['source-queue'], str)):
                        if RETURN_TYPE == 'json':
                            output.append(['error', 'Misconfiguration: No source queue for %r.' % bot_id])
                        else:
                            self.logger.error('Misconfiguration: No source queue for %r.', bot_id)
                        retval = 1
                    else:
                        all_queues.add(files[PIPELINE_CONF_FILE][bot_id]['source-queue'])
                        all_queues.add(files[PIPELINE_CONF_FILE][bot_id]['source-queue'] + '-internal')
        if not no_connections:
            try:
                pipeline = PipelineFactory.create(self.parameters)
                pipeline.set_queues(None, "source")
                pipeline.connect()
                orphan_queues = "', '".join(pipeline.nonempty_queues() - all_queues)
            except Exception as exc:
                error = utils.error_message_from_exc(exc)
                if RETURN_TYPE == 'json':
                    output.append(['error',
                                   'Could not connect to redis pipeline: %s' % error])
                else:
                    self.logger.error('Could not connect to redis pipeline: %s', error)
                retval = 1
            else:
                if orphan_queues:
                    if RETURN_TYPE == 'json':
                        output.append(['warning', "Orphaned queues found: '%s'." % orphan_queues])
                    else:
                        self.logger.warning("Orphaned queues found: '%s'.", orphan_queues)

        if RETURN_TYPE == 'json':
            output.append(['info', 'Checking harmonization configuration.'])
        else:
            self.logger.info('Checking harmonization configuration.')
        for event_type, event_type_conf in files[HARMONIZATION_CONF_FILE].items():
            for harm_type_name, harm_type in event_type_conf.items():
                if "description" not in harm_type:
                    if RETURN_TYPE == 'json':
                        output.append(['warn', 'Missing description for type %r.' % harm_type_name])
                    else:
                        self.logger.warn('Missing description for type %r.', harm_type_name)
                if "type" not in harm_type:
                    if RETURN_TYPE == 'json':
                        output.append(['error', 'Missing type for type %r.' % harm_type_name])
                    else:
                        self.logger.error('Missing type for type %r.', harm_type_name)
                    retval = 1
                    continue
                if "regex" in harm_type:
                    try:
                        re.compile(harm_type['regex'])
                    except Exception as e:
                        if RETURN_TYPE == 'json':
                            output.append(['error', 'Invalid regex for type %r: %r.' % (harm_type_name, str(e))])
                        else:
                            self.logger.error('Invalid regex for type %r: %r.', harm_type_name, str(e))
                        retval = 1
                        continue
        extra_type = files[HARMONIZATION_CONF_FILE].get('event', {}).get('extra', {}).get('type')
        if extra_type != 'JSONDict':
            if RETURN_TYPE == 'json':
                output.append(['warning', "'extra' field needs to be of type 'JSONDict'."])
            else:
                self.logger.warning("'extra' field needs to be of type 'JSONDict'.")
            retval = 1

        if RETURN_TYPE == 'json':
            output.append(['info', 'Checking for bots.'])
        else:
            self.logger.info('Checking for bots.')
        for bot_id, bot_config in files[RUNTIME_CONF_FILE].items():
            # importable module
            try:
                bot_module = importlib.import_module(bot_config['module'])
            except ImportError as exc:
                if RETURN_TYPE == 'json':
                    output.append(['error', 'Incomplete installation: Bot %r not importable: %r.' % (bot_id, exc)])
                else:
                    self.logger.error('Incomplete installation: Bot %r not importable: %r.', bot_id, exc)
                retval = 1
                continue
            bot = getattr(bot_module, 'BOT')
            bot_parameters = files[DEFAULTS_CONF_FILE].copy()
            bot_parameters.update(bot_config['parameters'])
            bot_check = bot.check(bot_parameters)
            if bot_check:
                if RETURN_TYPE == 'json':
                    output.extend(bot_check)
                else:
                    for log_line in bot_check:
                        getattr(self.logger, log_line[0])("Bot %r: %s" % (bot_id, log_line[1]))
        for group in files[BOTS_FILE].values():
            for bot_id, bot in group.items():
                if subprocess.call(['which', bot['module']], stdout=subprocess.DEVNULL,
                                   stderr=subprocess.DEVNULL):
                    if RETURN_TYPE == 'json':
                        output.append(['error', 'Incomplete installation: Executable %r for %r not found.' %
                                       (bot['module'], bot_id)])
                    else:
                        self.logger.error('Incomplete installation: Executable %r for %r not found.',
                                          bot['module'], bot_id)
                    retval = 1

        if RETURN_TYPE == 'json':
            if retval:
                return 0, {'status': 'error', 'lines': output}
            else:
                return 1, {'status': 'success', 'lines': output}
        else:
            if retval:
                self.logger.error('Some issues have been found, please check the above output.')
                return retval, 'error'
            else:
                self.logger.info('No issues found.')
                return retval, 'success'


def main():  # pragma: no cover
    x = IntelMQController(interactive=True)
    return x.run()


if __name__ == "__main__":  # pragma: no cover
    sys.exit(main())<|MERGE_RESOLUTION|>--- conflicted
+++ resolved
@@ -798,17 +798,13 @@
                     'description': self.runtime_configuration[bot_id].get('description')}
                    for bot_id in sorted(self.runtime_configuration.keys())]
 
-<<<<<<< HEAD
     def get_queues(self, with_internal_queues=False):
-=======
-    def get_queues(self):
         """
         :return: 4-tuple of source, destination, internal queues, and all queues combined.
         The returned values are only queue names, not their paths. I.E. if there is a bot with
         destination queues = {"_default": "one", "other": ["two", "three"]}, only set of {"one", "two", "three"} gets returned.
         (Note that the "_default" path has single string and the "other" path has a list that gets flattened.)
         """
->>>>>>> a5f191c0
         source_queues = set()
         destination_queues = set()
         internal_queues = set()
