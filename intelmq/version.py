<<<<<<< HEAD
__version_info__ = ('2', '1', '0', 'alpha1')
__version__ = '.'.join(__version_info__)
=======
__version_info__ = (2, 0, 1, 'alpha', 1)
__version__ = '.'.join(map(str,__version_info__))
>>>>>>> b90fae3a
<|MERGE_RESOLUTION|>--- conflicted
+++ resolved
@@ -1,7 +1,2 @@
-<<<<<<< HEAD
-__version_info__ = ('2', '1', '0', 'alpha1')
-__version__ = '.'.join(__version_info__)
-=======
-__version_info__ = (2, 0, 1, 'alpha', 1)
-__version__ = '.'.join(map(str,__version_info__))
->>>>>>> b90fae3a
+__version_info__ = (2, 1, 0, 'alpha', 1)
+__version__ = '.'.join(map(str,__version_info__))