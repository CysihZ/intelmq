# -*- coding: utf-8 -*-
"""
<<<<<<< HEAD
The base classes for all Bots
=======
The bot library has the base classes for all bots.
  * Bot: generic base class for all kind of bots
  * CollectorBot: base class for collectors
  * ParserBot: base class for parsers
  * SQLBot: base classs for any bots using SQL
>>>>>>> 480fb496
"""
import atexit
import csv
import fcntl
import io
import json
import logging
import os
import re
import signal
import sys
import threading
import time
import traceback
import types
import warnings
from collections import defaultdict
from datetime import datetime, timedelta
from typing import Any, List, Optional

import psutil

import intelmq.lib.message as libmessage
from intelmq import (DEFAULT_LOGGING_PATH, DEFAULTS_CONF_FILE,
                     HARMONIZATION_CONF_FILE, PIPELINE_CONF_FILE,
                     RUNTIME_CONF_FILE, __version__)
from intelmq.lib import cache, exceptions, utils
from intelmq.lib.pipeline import PipelineFactory
from intelmq.lib.utils import RewindableFileHandle, base64_decode

__all__ = ['Bot', 'CollectorBot', 'ParserBot', 'SQLBot', 'OutputBot']


class Bot(object):
    """ Not to be reset when initialized again on reload. """
    __current_message = None
    __message_counter_delay = timedelta(seconds=2)
    __stats_cache = None

    # Bot is capable of SIGHUP delaying
    sighup_delay = True
    # From the runtime configuration
    description = None
    group = None
    module = None
    name = None

    _message_processed_verb = 'Processed'

    # True for (non-main) threads of a bot instance
    is_multithreaded = False
    # True if the bot is thread-safe and it makes sense
    is_multithreadable = True
    # Collectors with an empty process() should set this to true, prevents endless loops (#1364)
    collector_empty_process = False

    def __init__(self, bot_id: str, start: bool = False, sighup_event=None,
                 disable_multithreading: bool = None):
        self.__log_buffer = []
        self.parameters = Parameters()

        self.__error_retries_counter = 0
        self.__source_pipeline = None
        self.__destination_pipeline = None
        self.logger = None

        self.__message_counter = {"since": 0,  # messages since last logging
                                  "start": None,  # last login time
                                  "success": 0,  # total number since the beginning
                                  "failure": 0,  # total number since the beginning
                                  "stats_timestamp": datetime.now(),  # stamp of last report to redis
                                  "path": defaultdict(int),  # number of messages sent to queues since last report to redis
                                  "path_total": defaultdict(int)  # number of messages sent to queues since beginning
                                  }

        try:
            version_info = sys.version.splitlines()[0].strip()
            self.__log_buffer.append(('info',
                                      '{bot} initialized with id {id} and intelmq {intelmq}'
                                      ' and python {python} as process {pid}.'
                                      ''.format(bot=self.__class__.__name__,
                                                id=bot_id, python=version_info,
                                                pid=os.getpid(), intelmq=__version__)))
            self.__log_buffer.append(('debug', 'Library path: %r.' % __file__))
            if not utils.drop_privileges():
                raise ValueError('IntelMQ must not run as root. Dropping privileges did not work.')

            self.__load_defaults_configuration()

            self.__bot_id_full, self.__bot_id, self.__instance_id = self.__check_bot_id(bot_id)
            if self.__instance_id:
                self.is_multithreaded = True
            self.__init_logger()
        except Exception:
            self.__log_buffer.append(('critical', traceback.format_exc()))
            self.stop()
        else:
            for line in self.__log_buffer:
                getattr(self.logger, line[0])(line[1])

        try:
            self.logger.info('Bot is starting.')
            self.__load_runtime_configuration()

            broker = getattr(self.parameters, "source_pipeline_broker",
                             getattr(self.parameters, "broker", "redis")).title()
            if broker != 'Amqp':
                self.is_multithreadable = False

            """ Multithreading """
            if (getattr(self.parameters, 'instances_threads', 0) > 1 and
                    not self.is_multithreaded and
                    self.is_multithreadable and
                    not disable_multithreading):
                self.logger.handlers = []
                num_instances = int(self.parameters.instances_threads)
                instances = []
                sighup_events = []

                def handle_sighup_signal_threading(signum: int,
                                                   stack: Optional[object]):
                    for event in sighup_events:
                        event.set()

                signal.signal(signal.SIGHUP, handle_sighup_signal_threading)

                for i in range(num_instances):
                    sighup_events.append(threading.Event())
                    threadname = '%s.%d' % (bot_id, i)
                    instances.append(threading.Thread(target=self.__class__,
                                                      kwargs={'bot_id': threadname,
                                                              'start': True,
                                                              'sighup_event': sighup_events[-1]},
                                                      name=threadname,
                                                      daemon=False))
                    instances[i].start()
                for i, thread in enumerate(instances):
                    thread.join()
                return
            elif (getattr(self.parameters, 'instances_threads', 1) > 1 and
                  not self.is_multithreadable):
                self.logger.error('Multithreading is configured, but is not '
                                  'available for this bot. Look at the FAQ '
                                  'for a list of reasons for this. '
                                  'https://github.com/certtools/intelmq/blob/master/docs/FAQ.md')
            elif (getattr(self.parameters, 'instances_threads', 1) > 1 and
                  disable_multithreading):
                self.logger.warning('Multithreading is configured, but is not '
                                    'available for interactive runs.')

            self.__load_pipeline_configuration()
            self.__load_harmonization_configuration()

            self._parse_common_parameters()
            self.init()

            if not self.__instance_id:
                self.__sighup = threading.Event()
                signal.signal(signal.SIGHUP, self.__handle_sighup_signal)
                # system calls should not be interrupted, but restarted
                signal.siginterrupt(signal.SIGHUP, False)
                signal.signal(signal.SIGTERM, self.__handle_sigterm_signal)
                signal.signal(signal.SIGINT, self.__handle_sigterm_signal)
            else:
                self.__sighup = sighup_event

                @atexit.register
                def catch_shutdown():
                    self.stop()
        except Exception as exc:
            if self.parameters.error_log_exception:
                self.logger.exception('Bot initialization failed.')
            else:
                self.logger.error(utils.error_message_from_exc(exc))
                self.logger.error('Bot initialization failed.')

            self.stop()
            raise
        self.logger.info("Bot initialization completed.")

        self.__stats_cache = cache.Cache(host=getattr(self.parameters,
                                                      "statistics_host",
                                                      "127.0.0.1"),
                                         port=getattr(self.parameters,
                                                      "statistics_port", "6379"),
                                         db=int(getattr(self.parameters,
                                                        "statistics_database", 3)),
                                         password=getattr(self.parameters,
                                                          "statistics_password",
                                                          None),
                                         ttl=None,
                                         )
        if start:
            self.start()

    def __handle_sigterm_signal(self, signum: int, stack: Optional[object]):
        """
        Calles when a SIGTERM is received. Stops the bot.
        """
        self.logger.info("Received SIGTERM.")
        self.stop(exitcode=0)

    def __handle_sighup_signal(self, signum: int, stack: Optional[object]):
        """
        Called when signal is received and postpone.
        """
        self.__sighup.set()
        self.logger.info('Received SIGHUP, initializing again later.')
        if not self.sighup_delay:
            self.__handle_sighup()

    def __handle_sighup(self):
        """
        Handle SIGHUP.
        """
        if not self.__sighup.is_set():
            return False
        self.logger.info('Handling SIGHUP, initializing again now.')
        self.__disconnect_pipelines()
        try:
            self.shutdown()  # disconnects, stops threads etc
        except Exception:
            self.logger.exception('Error during shutdown of bot.')
        self.logger.handlers = []  # remove all existing handlers
        self.__sighup.clear()
        self.__init__(self.__bot_id_full, sighup_event=self.__sighup)
        self.__connect_pipelines()

    def init(self):
        pass

    def shutdown(self):
        pass

    def start(self, starting: bool = True, error_on_pipeline: bool = True,
              error_on_message: bool = False, source_pipeline: Optional[str] = None,
              destination_pipeline: Optional[str] = None):

        self.__source_pipeline = source_pipeline
        self.__destination_pipeline = destination_pipeline

        while True:
            try:
                if not starting and (error_on_pipeline or error_on_message):
                    self.logger.info('Bot will continue in %s seconds.',
                                     self.parameters.error_retry_delay)
                    time.sleep(self.parameters.error_retry_delay)

                starting = False
                error_on_message = False
                message_to_dump = None

                if error_on_pipeline:
                    try:
                        self.__connect_pipelines()
                    except Exception as exc:
                        raise exceptions.PipelineError(exc)
                    else:
                        error_on_pipeline = False

                self.__handle_sighup()
                self.process()
                self.__error_retries_counter = 0  # reset counter

            except exceptions.PipelineError as exc:
                error_on_pipeline = True

                if self.parameters.error_log_exception:
                    self.logger.exception('Pipeline failed.')
                else:
                    self.logger.error(utils.error_message_from_exc(exc))
                    self.logger.error('Pipeline failed.')
                self.__disconnect_pipelines()

            except exceptions.DecodingError as exc:
                self.logger.exception('Could not decode message from pipeline. No retries useful.')

                # ensure that we do not re-process the faulty message
                self.__error_retries_counter = self.parameters.error_max_retries + 1
                error_on_message = sys.exc_info()

                message_to_dump = exc.object

            except Exception as exc:
                # in case of serious system issues, exit immediately
                if isinstance(exc, MemoryError):
                    self.logger.exception('Out of memory. Exit immediately. Reason: %r.' % exc.args[0])
                    self.stop()
                elif isinstance(exc, (IOError, OSError)) and exc.errno == 28:
                    self.logger.exception('Out of disk space. Exit immediately.')
                    self.stop()

                error_on_message = sys.exc_info()

                if self.parameters.error_log_exception:
                    self.logger.exception("Bot has found a problem.")
                else:
                    self.logger.error(utils.error_message_from_exc(exc))
                    self.logger.error("Bot has found a problem.")

                if self.parameters.error_log_message:
                    # Print full message if explicitly requested by config
                    self.logger.info("Current Message(event): %r.",
                                     self.__current_message)

                # In case of permanent failures, stop now
                if isinstance(exc, exceptions.ConfigurationError):
                    self.stop()

            except KeyboardInterrupt:
                self.logger.info("Received KeyboardInterrupt.")
                self.stop(exitcode=0)

            finally:
                do_rate_limit = False

                if error_on_message or error_on_pipeline:
                    self.__message_counter["failure"] += 1
                    self.__error_retries_counter += 1

                    # reached the maximum number of retries
                    if (self.__error_retries_counter >
                            self.parameters.error_max_retries):

                        if error_on_message:

                            if self.parameters.error_dump_message:
                                error_traceback = traceback.format_exception(*error_on_message)
                                self._dump_message(error_traceback,
                                                   message=message_to_dump if message_to_dump else self.__current_message)
                            else:
                                warnings.warn("Message will be removed from the pipeline and not dumped to the disk. "
                                              "Set `error_dump_message` to true to save the message on disk. "
                                              "This warning is only shown once in the runtime of a bot.")
                            if self.__destination_queues and '_on_error' in self.__destination_queues:
                                self.send_message(self.__current_message, path='_on_error')

                            self.acknowledge_message()

                            # when bot acknowledge the message,
                            # don't need to wait again
                            error_on_message = False

                        # run_mode: scheduled
                        if self.run_mode == 'scheduled':
                            self.logger.info('Shutting down scheduled bot.')
                            self.stop(exitcode=0)

                        # error_procedure: stop
                        elif self.parameters.error_procedure == "stop":
                            self.stop()

                        # error_procedure: pass
                        elif not error_on_pipeline:
                            self.__error_retries_counter = 0  # reset counter
                            do_rate_limit = True
                        # error_procedure: pass and pipeline problem
                        else:
                            # retry forever, see https://github.com/certtools/intelmq/issues/1333
                            # https://lists.cert.at/pipermail/intelmq-users/2018-October/000085.html
                            pass
                else:
                    self.__message_counter["success"] += 1
                    do_rate_limit = True

                    # no errors, check for run mode: scheduled
                    if self.run_mode == 'scheduled':
                        self.logger.info('Shutting down scheduled bot.')
                        self.stop(exitcode=0)

                if getattr(self.parameters, 'testing', False):
                    self.logger.debug('Testing environment detected, returning now.')
                    return

                # Do rate_limit at the end on success and after the retries
                # counter has been reset: https://github.com/certtools/intelmq/issues/1431
                if do_rate_limit:
                    if self.parameters.rate_limit and self.run_mode != 'scheduled':
                        self.__sleep()
                    if self.collector_empty_process and self.run_mode != 'scheduled':
                        self.__sleep(1, log=False)

            self.__stats()
            self.__handle_sighup()

    def __stats(self, force: bool = False):
        """
        Flush stats to redis

        Only all self.__message_counter_delay (2 seconds), or with force=True
        """

        if not (force or datetime.now() - self.__message_counter["stats_timestamp"] > self.__message_counter_delay):
            return
        if not self.__stats_cache:
            # Cache not yet initialized, e.g. error in init
            return

        try:
            for path, n in self.__message_counter["path"].items():
                # current queue traffic
                self.__stats_cache.set(".".join((self.__bot_id_full, "temporary", path)), n, ttl=2)
                self.__message_counter["path_total"][path] += n
                self.__message_counter["path"][path] = 0
            for path, total in self.__message_counter["path_total"].items():
                # total queue traffic
                self.__stats_cache.set(".".join((self.__bot_id_full, "total", path)), total)
            self.__stats_cache.set(".".join((self.__bot_id_full, "stats", "success")),
                                   self.__message_counter["success"])
            self.__stats_cache.set(".".join((self.__bot_id_full, "stats", "failure")),
                                   self.__message_counter["failure"])
            self.__message_counter["stats_timestamp"] = datetime.now()
        except Exception:
            self.logger.debug('Failed to write statistics to cache, check your `statistics_*` settings.', exc_info=True)

    def __sleep(self, remaining: Optional[float] = None, log: bool = True):
        """
        Sleep handles interrupts and changed rate_limit-parameter.

        time.sleep is stopped by signals such as SIGHUP. As rate_limit could
        have been changed, we initialize again and continue to sleep, if
        necessary at all.

        Parameters:
            remaining: Time to sleep. 'rate_limit' parameter by default if None
            log: Log the remaining sleep time, default: True
        """
        starttime = time.time()
        if remaining is None:
            remaining = self.parameters.rate_limit

        while remaining > 0:
            if log:
                self.logger.info("Idling for {:.1f}s ({}) now.".format(remaining,
                                                                       utils.seconds_to_human(remaining)))
            time.sleep(remaining)
            self.__handle_sighup()
            remaining = self.parameters.rate_limit - (time.time() - starttime)

    def stop(self, exitcode: int = 1):
        if not self.logger:
            print('Could not initialize logger, only logging to stdout.')
        try:
            self.shutdown()
        except Exception:
            if self.logger:
                self.logger.exception('Error during shutdown of bot.')
            else:  # logger not yet initialized
                print('Error during shutdown of bot.')

        if self.__message_counter["since"]:
            if self.logger:
                self.logger.info("%s %d messages since last logging.",
                                 self._message_processed_verb,
                                 self.__message_counter["since"])
            else:
                print("%s %d messages since last logging." % (self._message_processed_verb,
                                                              self.__message_counter["since"]))

        self.__stats(force=True)
        self.__disconnect_pipelines()

        if self.logger:
            self.logger.info("Bot stopped.")
            logging.shutdown()
            # Bots using threads that do not exit properly, see #970
            if self.__class__.__name__ in ['XMPPCollectorBot', 'XMPPOutputBot']:
                proc = psutil.Process(os.getpid())
                proc.send_signal(signal.SIGTERM)
        else:
            self.__log_buffer.append(('info', 'Bot stopped.'))
            self.__print_log_buffer()

        if not getattr(self.parameters, 'testing', False):
            sys.exit(exitcode)

    def __print_log_buffer(self):
        for level, message in self.__log_buffer:
            if self.logger:
                getattr(self.logger, level)(message)
            if level in ['WARNING', 'ERROR', 'critical']:
                print(level.upper(), '-', message, file=sys.stderr)
            else:
                print(level.upper(), '-', message)
        self.__log_buffer = []

    def __check_bot_id(self, name: str):
        res = re.fullmatch(r'([0-9a-zA-Z\-]+)(\.[0-9]+)?', name)
        if res:
            if not (res.group(2) and threading.current_thread() == threading.main_thread()):
                return name, res.group(1), res.group(2)[1:] if res.group(2) else None
        self.__log_buffer.append(('error',
                                  "Invalid bot id, must match '"
                                  r"[^0-9a-zA-Z\-]+'."))
        self.stop()

    def __connect_pipelines(self):
        if self.__source_queues:
            self.logger.debug("Loading source pipeline and queue %r.", self.__source_queues)
            self.__source_pipeline = PipelineFactory.create(self.parameters,
                                                            logger=self.logger,
                                                            direction="source",
                                                            queues=self.__source_queues,
                                                            bot=self)
            self.__source_pipeline.connect()
            self.__current_message = None
            self.logger.debug("Connected to source queue.")

        if self.__destination_queues:
            self.logger.debug("Loading destination pipeline and queues %r.",
                              self.__destination_queues)
            self.__destination_pipeline = PipelineFactory.create(self.parameters,
                                                                 logger=self.logger,
                                                                 direction="destination",
                                                                 queues=self.__destination_queues)
            self.__destination_pipeline.connect()
            self.logger.debug("Connected to destination queues.")
        else:
            self.logger.debug("No destination queues to load.")

    def __disconnect_pipelines(self):
        """ Disconnecting pipelines. """
        if self.__source_pipeline:
            self.__source_pipeline.disconnect()
            self.__source_pipeline = None
            self.logger.debug("Disconnected from source pipeline.")
        if self.__destination_pipeline:
            self.__destination_pipeline.disconnect()
            self.__destination_pipeline = None
            self.logger.debug("Disconnected from destination pipeline.")

    def send_message(self, *messages, path: str = "_default", auto_add=None,
                     path_permissive: bool = False):
        """
        Parameters:
            messages: Instances of intelmq.lib.message.Message class
            auto_add: ignored
            path_permissive: If true, do not raise an error if the path is
                not configured
        """
        for message in messages:
            if not message:
                self.logger.warning("Ignoring empty message at sending. Possible bug in bot.")
                continue
            if not self.__destination_pipeline:
                raise exceptions.ConfigurationError('pipeline', 'No destination pipeline given, '
                                                                'but needed')

            self.logger.debug("Sending message.")
            self.__message_counter["since"] += 1
            self.__message_counter["path"][path] += 1
            if not self.__message_counter["start"]:
                self.__message_counter["start"] = datetime.now()
            if self.__message_counter["since"] % self.parameters.log_processed_messages_count == 0 or \
                    datetime.now() - self.__message_counter["start"] > self.parameters.log_processed_messages_seconds:
                self.logger.info("%s %d messages since last logging.",
                                 self._message_processed_verb,
                                 self.__message_counter["since"])
                self.__message_counter["since"] = 0
                self.__message_counter["start"] = datetime.now()

            raw_message = libmessage.MessageFactory.serialize(message)
            self.__destination_pipeline.send(raw_message, path=path,
                                             path_permissive=path_permissive)

    def receive_message(self):
        """


        If the bot is reloaded when waiting for an incoming message, the received message
        will be rejected to the pipeline in the first place to get to a clean state.
        Then, after reloading, the message will be retrieved again.
        """
        if self.__current_message:
            self.logger.debug("Reusing existing current message as incoming.")
            return self.__current_message

        self.logger.debug('Waiting for incoming message.')
        message = None
        while not message:
            message = self.__source_pipeline.receive()
            if not message:
                self.logger.warning('Empty message received. Some previous bot sent invalid data.')
                self.__handle_sighup()
                continue

        # * handle a sighup which happened during blocking read
        # * re-queue the message before reloading
        #   https://github.com/certtools/intelmq/issues/1438
        if self.__sighup.is_set():
            self.__source_pipeline.reject_message()
            self.__handle_sighup()
            return self.receive_message()

        try:
            self.__current_message = libmessage.MessageFactory.unserialize(message,
                                                                           harmonization=self.harmonization)
        except exceptions.InvalidKey as exc:
            # In case a incoming message is malformed an does not conform with the currently
            # loaded harmonization, stop now as this will happen repeatedly without any change
            raise exceptions.ConfigurationError('harmonization', exc.args[0])

        if self.logger.isEnabledFor(logging.DEBUG):
            if 'raw' in self.__current_message and len(self.__current_message['raw']) > 400:
                tmp_msg = self.__current_message.to_dict(hierarchical=False)
                tmp_msg['raw'] = tmp_msg['raw'][:397] + '...'
            else:
                tmp_msg = self.__current_message
            self.logger.debug('Received message %r.', tmp_msg)

        return self.__current_message

    def acknowledge_message(self):
        """
        Acknowledges that the last message has been processed, if any.

        For bots without source pipeline (collectors), this is a no-op.
        """
        if self.__source_pipeline:
            self.__source_pipeline.acknowledge()

        # free memory of last message
        self.__current_message = None

    def _dump_message(self, error_traceback, message: dict):
        self.logger.info('Dumping message to dump file.')

        if message is None or getattr(self.parameters, 'testing', False):
            return

        dump_file = os.path.join(self.parameters.logging_path, self.__bot_id + ".dump")

        timestamp = datetime.utcnow()
        timestamp = timestamp.isoformat()
        new_dump_data = {}
        new_dump_data[timestamp] = {}
        new_dump_data[timestamp]["bot_id"] = self.__bot_id
        new_dump_data[timestamp]["source_queue"] = self.__source_queues
        new_dump_data[timestamp]["traceback"] = error_traceback

        if isinstance(message, bytes):
            # decoding errors
            new_dump_data[timestamp]["message"] = utils.base64_encode(message)
            new_dump_data[timestamp]["message_type"] = 'base64'
        else:
            new_dump_data[timestamp]["message"] = message.serialize()

        if os.path.exists(dump_file):
            # existing dump
            mode = 'r+'
        else:
            # new dump file
            mode = 'w'
        with open(dump_file, mode) as fp:
            for i in range(60):
                try:
                    fcntl.flock(fp, fcntl.LOCK_EX | fcntl.LOCK_NB)
                except BlockingIOError:
                    if i == 0:
                        self.logger.warning('Dump file is locked, waiting up to 60s.')
                    time.sleep(1)
                else:
                    break
            else:
                raise ValueError('Dump file was locked for more than 60s, giving up now.')
            if mode == 'r+':
                dump_data = json.load(fp)
                dump_data.update(new_dump_data)
            else:
                dump_data = new_dump_data

            fp.seek(0)

            json.dump(dump_data, fp, indent=4, sort_keys=True)

        self.logger.debug('Message dumped.')

    def __load_defaults_configuration(self):
        self.__log_buffer.append(('debug', "Loading defaults configuration from %r."
                                           "" % DEFAULTS_CONF_FILE))
        config = utils.load_configuration(DEFAULTS_CONF_FILE)

        setattr(self.parameters, 'logging_path', DEFAULT_LOGGING_PATH)

        for option, value in config.items():
            setattr(self.parameters, option, value)
            self.__log_configuration_parameter("defaults", option, value)

        self.parameters.log_processed_messages_seconds = timedelta(seconds=self.parameters.log_processed_messages_seconds)

    def __load_runtime_configuration(self):
        self.logger.debug("Loading runtime configuration from %r.", RUNTIME_CONF_FILE)
        config = utils.load_configuration(RUNTIME_CONF_FILE)
        reinitialize_logging = False

        if self.__bot_id in config:
            params = config[self.__bot_id]
            self.run_mode = params.get('run_mode', 'continuous')
            for option, value in params['parameters'].items():
                setattr(self.parameters, option, value)
                self.__log_configuration_parameter("runtime", option, value)
                if option.startswith('logging_'):
                    reinitialize_logging = True
            self.description = params.get('description')
            self.group = params.get('group')
            self.module = params.get('module')
            self.name = params.get('name')

        if reinitialize_logging:
            self.logger.handlers = []  # remove all existing handlers
            self.__init_logger()

    def __init_logger(self):
        """
        Initialize the logger.
        """
        if self.parameters.logging_handler == 'syslog':
            syslog = self.parameters.logging_syslog
        else:
            syslog = False
        self.logger = utils.log(self.__bot_id_full, syslog=syslog,
                                log_path=self.parameters.logging_path,
                                log_level=self.parameters.logging_level)

    def __load_pipeline_configuration(self):
        self.logger.debug("Loading pipeline configuration from %r.", PIPELINE_CONF_FILE)
        config = utils.load_configuration(PIPELINE_CONF_FILE)

        self.__source_queues = None
        self.__destination_queues = None

        if self.__bot_id in list(config.keys()):

            if 'source-queue' in config[self.__bot_id].keys():
                self.__source_queues = config[self.__bot_id]['source-queue']

            if 'destination-queues' in config[self.__bot_id].keys():
                self.__destination_queues = config[
                    self.__bot_id]['destination-queues']
                # Convert old to new format here

        else:
            raise exceptions.ConfigurationError('pipeline', "no key "
                                                            "{!r}.".format(self.__bot_id))

    def __log_configuration_parameter(self, config_name: str, option: str, value: Any):
        if "password" in option or "token" in option:
            value = "HIDDEN"

        message = "{} configuration: parameter {!r} loaded with value {!r}." \
            .format(config_name.title(), option, value)

        if self.logger:
            self.logger.debug(message)
        else:
            self.__log_buffer.append(("debug", message))

    def __load_harmonization_configuration(self):
        self.logger.debug("Loading Harmonization configuration from %r.", HARMONIZATION_CONF_FILE)
        self.harmonization = utils.load_configuration(HARMONIZATION_CONF_FILE)

    def new_event(self, *args, **kwargs):
        return libmessage.Event(*args, harmonization=self.harmonization, **kwargs)

    @classmethod
    def run(cls):
        if len(sys.argv) < 2:
            sys.exit('No bot ID given.')

        instance = cls(sys.argv[1])
        if not instance.is_multithreaded:
            instance.start()

    def set_request_parameters(self):
        self.http_header = getattr(self.parameters, 'http_header', {})
        self.http_verify_cert = getattr(self.parameters, 'http_verify_cert', True)
        self.ssl_client_cert = getattr(self.parameters, 'ssl_client_certificate', None)

        if (hasattr(self.parameters, 'http_username') and
                hasattr(self.parameters, 'http_password') and
                self.parameters.http_username):
            self.auth = (self.parameters.http_username,
                         self.parameters.http_password)
        else:
            self.auth = None

        if self.parameters.http_proxy and self.parameters.https_proxy:
            self.proxy = {'http': self.parameters.http_proxy,
                          'https': self.parameters.https_proxy}
        elif self.parameters.http_proxy or self.parameters.https_proxy:
            self.logger.warning('Only %s_proxy seems to be set.'
                                'Both http and https proxies must be set.',
                                'http' if self.parameters.http_proxy else 'https')
            self.proxy = {}
        else:
            self.proxy = {}

        self.http_timeout_sec = getattr(self.parameters, 'http_timeout_sec', None)
        self.http_timeout_max_tries = getattr(self.parameters, 'http_timeout_max_tries', 1)
        # Be sure this is always at least 1
        self.http_timeout_max_tries = self.http_timeout_max_tries if self.http_timeout_max_tries >= 1 else 1

        self.http_header['User-agent'] = self.parameters.http_user_agent

    @staticmethod
    def check(parameters: dict) -> Optional[List[List[str]]]:
        """
        The bot's own check function can perform individual checks on it's
        parameters.
        `init()` is *not* called before, this is a staticmethod which does not
        require class initialization.

        Parameters:
            parameters: Bot's parameters, defaults and runtime merged together

        Returns:
            output: None or a list of [log_level, log_message] pairs, both
                strings. log_level must be a valid log level.
        """
        pass

    def _parse_common_parameters(self):
        """
        Parses and sanitizes commonly used parameters:

         * extract_files
        """
        self._parse_extract_file_parameter('extract_files')

    def _parse_extract_file_parameter(self, parameter_name: str = 'extract_files'):
        """
        Parses and sanitizes commonly used parameters:

         * extract_files
        """
        parameter_value = getattr(self.parameters, parameter_name, None)
        setattr(self, parameter_name, parameter_value)
        if parameter_value and isinstance(parameter_value, str):
            setattr(self, parameter_name, parameter_value.split(","))
            self.logger.debug('Extracting files from archives: '
                              "'%s'.", "', '".join(getattr(self, parameter_name)))
        elif parameter_value and isinstance(parameter_value, (list, tuple)):
            self.logger.debug('Extracting files from archives: '
                              "'%s'.", "', '".join(parameter_value))
        elif parameter_value:
            self.logger.debug('Extracting all files from archives.')


class ParserBot(Bot):
    csv_params = {}
    ignore_lines_starting = []
    handle = None
    current_line = None

    def __init__(self, bot_id: str, start: bool = False, sighup_event=None,
                 disable_multithreading: bool = None):
        super().__init__(bot_id=bot_id)
        if self.__class__.__name__ == 'ParserBot':
            self.logger.error('ParserBot can\'t be started itself. '
                              'Possible Misconfiguration.')
            self.stop()
        self.group = 'Parser'

    def parse_csv(self, report: libmessage.Report):
        """
        A basic CSV parser.
        """
        raw_report = utils.base64_decode(report.get("raw")).strip()
        raw_report = raw_report.translate({0: None})
        if self.ignore_lines_starting:
            raw_report = '\n'.join([line for line in raw_report.splitlines()
                                    if not any([line.startswith(prefix) for prefix
                                                in self.ignore_lines_starting])])
        self.handle = RewindableFileHandle(io.StringIO(raw_report))
        for line in csv.reader(self.handle, **self.csv_params):
            self.current_line = self.handle.current_line
            yield line

    def parse_csv_dict(self, report: libmessage.Report):
        """
        A basic CSV Dictionary parser.
        """
        raw_report = utils.base64_decode(report.get("raw")).strip()
        raw_report = raw_report.translate({0: None})
        if self.ignore_lines_starting:
            raw_report = '\n'.join([line for line in raw_report.splitlines()
                                    if not any([line.startswith(prefix) for prefix
                                                in self.ignore_lines_starting])])
        self.handle = RewindableFileHandle(io.StringIO(raw_report))

        csv_reader = csv.DictReader(self.handle, **self.csv_params)
        # create an array of fieldnames,
        # those were automagically created by the dictreader
        self.csv_fieldnames = csv_reader.fieldnames

        for line in csv_reader:
            self.current_line = self.handle.current_line
            yield line

    def parse_json(self, report: libmessage.Report):
        """
        A basic JSON parser
        """
        raw_report = utils.base64_decode(report.get("raw"))
        for line in json.loads(raw_report):
            yield line

    def parse(self, report: libmessage.Report):
        """
        A generator yielding the single elements of the data.

        Comments, headers etc. can be processed here. Data needed by
        `self.parse_line` can be saved in `self.tempdata` (list).

        Default parser yields stripped lines.
        Override for your use or use an existing parser, e.g.::

            parse = ParserBot.parse_csv

        You should do that for recovering lines too.
            recover_line = ParserBot.recover_line_csv

        """
        for line in utils.base64_decode(report.get("raw")).splitlines():
            line = line.strip()
            if not any([line.startswith(prefix) for prefix in self.ignore_lines_starting]):
                yield line

    def parse_line(self, line: Any, report: libmessage.Report):
        """
        A generator which can yield one or more messages contained in line.

        Report has the full message, thus you can access some metadata.
        Override for your use.
        """
        raise NotImplementedError

    def process(self):
        self.tempdata = []  # temporary data for parse, parse_line and recover_line
        self.__failed = []
        report = self.receive_message()

        if 'raw' not in report:
            self.logger.warning('Report without raw field received. Possible '
                                'bug or misconfiguration in previous bots.')
            self.acknowledge_message()
            return

        events_count = 0

        for line in self.parse(report):

            if not line:
                continue
            try:
                value = self.parse_line(line, report)
                if value is None:
                    continue
                elif type(value) is list or isinstance(value, types.GeneratorType):
                    # filter out None
                    events = list(filter(bool, value))
                else:
                    events = [value]
            except Exception:
                self.logger.exception('Failed to parse line.')
                self.__failed.append((traceback.format_exc(), line))
            else:
                events_count += len(events)
                self.send_message(*events)

        for exc, line in self.__failed:
            report_dump = report.copy()
            report_dump.change('raw', self.recover_line(line))
            if self.parameters.error_dump_message:
                self._dump_message(exc, report_dump)
            if self._Bot__destination_queues and '_on_error' in self._Bot__destination_queues:
                self.send_message(report_dump, path='_on_error')

        self.logger.info('Sent %d events and found %d problem(s).' % (events_count, len(self.__failed)))

        self.acknowledge_message()

    def recover_line(self, line: Optional[str] = None) -> str:
        """
        Reverse of "parse" for single lines.

        Recovers a fully functional report with only the problematic line by
        concatenating all strings in "self.tempdata" with "line" with LF
        newlines. Works fine for most text files.

        Parameters
        ----------
        line : Optional[str], optional
            The currently process line which should be transferred into it's
            original appearance. As fallback, "self.current_line" is used if
            available (depending on self.parse).
            The default is None.

        Raises
        ------
        ValueError
            If neither the parameter "line" nor the member "self.current_line"
            is available.

        Returns
        -------
        str
            The reconstructed raw data.

        """
        if self.handle and self.handle.first_line and not self.tempdata:
            tempdata = [self.handle.first_line.strip()]
        else:
            tempdata = self.tempdata
        if not line and not self.current_line:
            raise ValueError('Parameter "line" is not given and '
                             '"self.current_line" is also None. Please give one of them.')
        line = line if line else self.current_line
        return '\n'.join(tempdata + [line])

    def recover_line_csv(self, line: str):
        out = io.StringIO()
        writer = csv.writer(out, **self.csv_params)
        writer.writerow(line)
        tempdata = '\r\n'.join(self.tempdata) + '\r\n' if self.tempdata else ''
        return tempdata + out.getvalue()

    def recover_line_csv_dict(self, line: str):
        """
        Converts dictionaries to csv. self.csv_fieldnames must be list of fields.
        """
        out = io.StringIO()
        writer = csv.DictWriter(out, self.csv_fieldnames, **self.csv_params)
        writer.writeheader()
        out.write(self.current_line)
        return out.getvalue().strip()

    def recover_line_json(self, line: dict):
        """
        Reverse of parse for JSON pulses.

        Recovers a fully functional report with only the problematic pulse.
        """
        return json.dumps(line)


class CollectorBot(Bot):
    """
    Base class for collectors.

    Does some sanity checks on message sending.
    """

    is_multithreadable = False

    def __init__(self, bot_id: str, start: bool = False, sighup_event=None,
                 disable_multithreading: bool = None):
        super().__init__(bot_id=bot_id)
        if self.__class__.__name__ == 'CollectorBot':
            self.logger.error('CollectorBot can\'t be started itself. '
                              'Possible Misconfiguration.')
            self.stop()
        self.group = 'Collector'

    def __filter_empty_report(self, message: libmessage.Report):
        if 'raw' not in message:
            self.logger.warning('Ignoring report without raw field. '
                                'Possible bug or misconfiguration of this bot.')
            return False
        return True

    def __add_report_fields(self, report: libmessage.Report):
        if hasattr(self.parameters, 'name'):
            report.add("feed.name", self.parameters.name)
        if hasattr(self.parameters, 'feed'):
            warnings.warn("The parameter 'feed' is deprecated and will be "
                          "removed in version 2.2. Use 'name' instead.",
                          DeprecationWarning)
            if "feed.name" not in report:
                report.add("feed.name", self.parameters.feed)
        if hasattr(self.parameters, 'code'):
            report.add("feed.code", self.parameters.code)
        if hasattr(self.parameters, 'documentation'):
            report.add("feed.documentation", self.parameters.documentation)
        if hasattr(self.parameters, 'provider'):
            report.add("feed.provider", self.parameters.provider)
        report.add("feed.accuracy", self.parameters.accuracy)
        return report

    def send_message(self, *messages, path: str = "_default", auto_add: bool = True):
        """"
        Parameters:
            messages: Instances of intelmq.lib.message.Message class
            path: Named queue the message will be send to
            auto_add: Add some default report fields form parameters
        """
        messages = filter(self.__filter_empty_report, messages)
        if auto_add:
            messages = map(self.__add_report_fields, messages)
        super().send_message(*messages, path=path)

    def new_report(self):
        return libmessage.Report()


class SQLBot(Bot):
    """
    Inherit this bot so that it handles DB connection for you.
    You do not have to bother:
        * connecting database in the self.init() method, just call super().init(), self.cur will be set
        * catching exceptions, just call self.execute() instead of self.cur.execute()
        * self.format_char will be set to '%s' in PostgreSQL and to '?' in SQLite
    """

    POSTGRESQL = "postgresql"
    SQLITE = "sqlite"
    default_engine = "postgresql"

    def init(self):
        self.engine_name = getattr(self.parameters, 'engine', self.default_engine).lower()
        engines = {SQLBot.POSTGRESQL: (self._init_postgresql, "%s"),
                   SQLBot.SQLITE: (self._init_sqlite, "?")}
        for key, val in engines.items():
            if self.engine_name == key:
                val[0]()
                self.format_char = val[1]
                break
        else:
            raise ValueError("Wrong parameter 'engine' {0!r}, possible values are {1}".format(self.engine_name, engines))

    def _connect(self, engine, connect_args: dict, autocommitable: bool = False):
        self.engine = engine  # imported external library that connects to the DB
        self.logger.debug("Connecting to database.")

        try:
            self.con = self.engine.connect(**connect_args)
            if autocommitable:  # psycopg2 has it, sqlite3 has not
                self.con.autocommit = getattr(self.parameters, 'autocommit', True)  # True prevents deadlocks
            self.cur = self.con.cursor()
        except (self.engine.Error, Exception):
            self.logger.exception('Failed to connect to database.')
            self.stop()
        self.logger.info("Connected to database.")

    def _init_postgresql(self):
        try:
            import psycopg2
            import psycopg2.extras
        except ImportError:
            raise exceptions.MissingDependencyError("psycopg2")

        self._connect(psycopg2,
                      {"database": self.parameters.database,
                       "user": self.parameters.user,
                       "password": self.parameters.password,
                       "host": self.parameters.host,
                       "port": self.parameters.port,
                       "sslmode": self.parameters.sslmode,
                       "connect_timeout": getattr(self.parameters, 'connect_timeout', 5)
                       },
                      autocommitable=True)

    def _init_sqlite(self):
        try:
            import sqlite3
        except ImportError:
            raise exceptions.MissingDependencyError("sqlite3")

        self._connect(sqlite3,
                      {"database": self.parameters.database,
                       "timeout": getattr(self.parameters, 'connect_timeout', 5)
                       }
                      )

    def execute(self, query: str, values: tuple, rollback=False):
        try:
            self.logger.debug('Executing %r.', query, values)
            # note: this assumes, the DB was created with UTF-8 support!
            self.cur.execute(query, values)
            self.logger.debug('Done.')
        except (self.engine.InterfaceError, self.engine.InternalError,
                self.engine.OperationalError, AttributeError):
            if rollback:
                try:
                    self.con.rollback()
                    self.logger.exception('Executed rollback command '
                                          'after failed query execution.')
                except self.engine.OperationalError:
                    self.logger.exception('Executed rollback command '
                                          'after failed query execution.')
                    self.init()
                except Exception:
                    self.logger.exception('Cursor has been closed, connecting '
                                          'again.')
                    self.init()
            else:
                self.logger.exception('Database connection problem, connecting again.')
                self.init()
        else:
            return True
        return False


class OutputBot(Bot):
    """
    Base class for outputs.
    """

    def __init__(self, bot_id: str, start: bool = False, sighup_event=None,
                 disable_multithreading: bool = None):
        super().__init__(bot_id=bot_id)
        if self.__class__.__name__ == 'OutputBot':
            self.logger.error('OutputBot can\'t be started itself. '
                              'Possible Misconfiguration.')
            self.stop()
        self.group = 'Output'

        self.hierarchical = getattr(self.parameters, "hierarchical_output",  # file and files
                                    getattr(self.parameters, "message_hierarchical",  # stomp and amqp code
                                            getattr(self.parameters, "message_hierarchical_output", False)))  # stomp and amqp docs
        self.with_type = getattr(self.parameters, "message_with_type", False)
        self.jsondict_as_string = getattr(self.parameters, "message_jsondict_as_string", False)

        self.single_key = getattr(self.parameters, 'single_key', None)
        self.keep_raw_field = getattr(self.parameters, 'keep_raw_field', False)

    def export_event(self, event: libmessage.Event,
                     return_type: Optional[type] = None):
        """
        exports an event according to the following parameters:
            * message_hierarchical
            * message_with_type
            * message_jsondict_as_string
            * single_key
            * keep_raw_field

        Parameters:
            return_type: Ensure that the returned value is of the given type.
                Optional. For example: str
                If the resulting value is not an instance of this type, the
                given object is called with the value as parameter E.g. `str(retval)`
        """
        if self.single_key:
            if self.single_key == 'raw':
                return base64_decode(event.get('raw', ''))
            elif self.single_key == 'output':
                retval = event.get(self.single_key)
                if return_type is str:
                    loaded = json.loads(retval)
                    if isinstance(loaded, return_type):
                        return loaded
                else:
                    retval = json.loads(retval)
            else:
                retval = event.get(self.single_key)
        else:
            if not self.keep_raw_field:
                if 'raw' in event:
                    del event['raw']
            if return_type is str:
                return event.to_json(hierarchical=self.hierarchical,
                                     with_type=self.with_type,
                                     jsondict_as_string=self.jsondict_as_string)
            else:
                retval = event.to_dict(hierarchical=self.hierarchical,
                                       with_type=self.with_type,
                                       jsondict_as_string=self.jsondict_as_string)

        if return_type and not isinstance(retval, return_type):
            return return_type(retval)
        return retval


class Parameters(object):
    pass<|MERGE_RESOLUTION|>--- conflicted
+++ resolved
@@ -1,14 +1,10 @@
 # -*- coding: utf-8 -*-
 """
-<<<<<<< HEAD
-The base classes for all Bots
-=======
 The bot library has the base classes for all bots.
   * Bot: generic base class for all kind of bots
   * CollectorBot: base class for collectors
   * ParserBot: base class for parsers
   * SQLBot: base classs for any bots using SQL
->>>>>>> 480fb496
 """
 import atexit
 import csv
