--- conflicted
+++ resolved
@@ -132,11 +132,7 @@
     -----
     Possible bytes - unicode conversions problems are ignored.
     """
-<<<<<<< HEAD
-    return decode(base64.b64decode(encode(value)), force=True)
-=======
     return decode(base64.b64decode(encode(value, force=True)), force=True)
->>>>>>> 78c183d8
 
 
 def base64_encode(value):
