--- conflicted
+++ resolved
@@ -21,11 +21,8 @@
            'v202_fixes',
            'v210_deprecations',
            'v213_deprecations',
-<<<<<<< HEAD
+           'v213_feed_changes',
            'v220_configuration_1',
-=======
-           'v213_feed_changes',
->>>>>>> 390c9cf1
            ]
 
 
@@ -356,21 +353,16 @@
     """
     Migrates feed configuration for changed feed parameters.
     """
-<<<<<<< HEAD
-=======
     found_zeus = []
     found_bitcash = []
     found_ddos_attack = []
     changed = None
     messages = []
->>>>>>> 390c9cf1
     for bot_id, bot in runtime.items():
         if bot["module"] == "intelmq.bots.collectors.http.collector_http":
             if bot["parameters"].get("http_url") == 'https://www.tc.edu.tw/net/netflow/lkout/recent/30':
                 bot["parameters"]["http_url"] = "https://www.tc.edu.tw/net/netflow/lkout/recent/"
                 changed = True
-<<<<<<< HEAD
-=======
             if bot["parameters"].get("http_url").startswith("https://zeustracker.abuse.ch/"):
                 found_zeus.append(bot_id)
             elif bot["parameters"].get("http_url").startswith("https://bitcash.cz/misc/log/blacklist"):
@@ -389,7 +381,6 @@
                         'as bot %s. Remove it yourself please.' % ', '.join(found_ddos_attack))
     messages = ' '.join(messages)
     return messages if messages else changed, defaults, runtime, harmonization
->>>>>>> 390c9cf1
 
 
 UPGRADES = OrderedDict([
@@ -405,10 +396,7 @@
     ((2, 1, 1), ()),
     ((2, 1, 2), ()),
     ((2, 1, 3), (v213_deprecations, v213_feed_changes)),
-<<<<<<< HEAD
     ((2, 2, 0), (v220_configuration_1, )),
-=======
->>>>>>> 390c9cf1
 ])
 
 ALWAYS = (harmonization, )