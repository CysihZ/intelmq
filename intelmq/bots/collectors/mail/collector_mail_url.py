# -*- coding: utf-8 -*-

import re
import sys
import io

try:
    import imbox
except ImportError:
    imbox = None
import requests

from intelmq.lib.bot import CollectorBot
from intelmq.lib.message import Report
from intelmq.lib.splitreports import generate_reports




class MailURLCollectorBot(CollectorBot):

    def init(self):
        if imbox is None:
            self.logger.error('Could not import imbox. Please install it.')
            self.stop()

    def process(self):
        mailbox = imbox.Imbox(self.parameters.mail_host,
                              self.parameters.mail_user,
                              self.parameters.mail_password,
                              self.parameters.mail_ssl)
        emails = mailbox.messages(folder=self.parameters.folder, unread=True)

        if emails:
            for uid, message in emails:

                if (self.parameters.subject_regex and
                        not re.search(self.parameters.subject_regex,
                                      message.subject)):
                    continue

                self.logger.info("Reading email report")

                for body in message.body['plain']:
                    match = re.search(self.parameters.url_regex, str(body))
                    if match:
                        url = match.group()
                        url = url.strip()     # strip leading and trailing spaces, newlines and carriage returns

                        # Build request
                        self.http_header = getattr(self.parameters, 'http_header', {})
                        self.http_verify_cert = getattr(self.parameters,
                                                        'http_verify_cert', True)

                        if hasattr(self.parameters, 'http_user') and hasattr(
                                self.parameters, 'http_password'):
                            self.auth = (self.parameters.http_user,
                                         self.parameters.http_password)
                        else:
                            self.auth = None

                        http_proxy = getattr(self.parameters, 'http_proxy', None)
                        https_proxy = getattr(self.parameters,
                                              'http_ssl_proxy', None)
                        if http_proxy and https_proxy:
                            self.proxy = {'http': http_proxy, 'https': https_proxy}
                        else:
                            self.proxy = None

                        self.http_header['User-agent'] = self.parameters.http_user_agent

                        self.logger.info("Downloading report from %s" % url)
                        resp = requests.get(url=url,
                                            auth=self.auth, proxies=self.proxy,
                                            headers=self.http_header,
                                            verify=self.http_verify_cert)

                        if resp.status_code // 100 != 2:
                            raise ValueError('HTTP response status code was {}.'
                                             ''.format(resp.status_code))

                        self.logger.info("Report downloaded.")

<<<<<<< HEAD
                        template = Report()
                        template.add("feed.name", self.parameters.feed)
                        template.add("feed.accuracy", self.parameters.accuracy)

                        for report in generate_reports(template, io.BytesIO(resp.content), self.parameters.chunk_size,
                                                       self.parameters.chunk_replicate_header):
                            self.send_message(report)
=======
                        report = Report()
                        report.add("raw", resp.content)
                        self.send_message(report)
>>>>>>> 3efffa0e

                        # Only mark read if message relevant to this instance,
                        # so other instances watching this mailbox will still
                        # check it.
                        mailbox.mark_seen(uid)
                self.logger.info("Email report read")
        mailbox.logout()


if __name__ == "__main__":
    bot = MailURLCollectorBot(sys.argv[1])
    bot.start()<|MERGE_RESOLUTION|>--- conflicted
+++ resolved
@@ -81,19 +81,11 @@
 
                         self.logger.info("Report downloaded.")
 
-<<<<<<< HEAD
                         template = Report()
-                        template.add("feed.name", self.parameters.feed)
-                        template.add("feed.accuracy", self.parameters.accuracy)
 
                         for report in generate_reports(template, io.BytesIO(resp.content), self.parameters.chunk_size,
                                                        self.parameters.chunk_replicate_header):
                             self.send_message(report)
-=======
-                        report = Report()
-                        report.add("raw", resp.content)
-                        self.send_message(report)
->>>>>>> 3efffa0e
 
                         # Only mark read if message relevant to this instance,
                         # so other instances watching this mailbox will still
