--- conflicted
+++ resolved
@@ -29,7 +29,6 @@
         self.logger.info("Downloading report from %s" %
                          self.parameters.http_url)
 
-<<<<<<< HEAD
         timeoutretries = 0
         resp = None
 
@@ -48,13 +47,6 @@
         if timeoutretries >= 3:
             self.logger.error("Request timed out three times in a row. ")
             return
-=======
-        resp = requests.get(url=self.parameters.http_url, auth=self.auth,
-                            proxies=self.proxy, headers=self.http_header,
-                            verify=self.http_verify_cert,
-                            cert=self.ssl_client_cert,
-                            timeout=self.http_timeout)
->>>>>>> 124b1ba8
 
         if resp.status_code // 100 != 2:
             raise ValueError('HTTP response status code was {}.'
