{
    "Collector": {
        "Taichung City Netflow": {
            "module": "intelmq.bots.collectors.url.collector",
            "description": "Taichung City Netflow Collector is the bot responsible to get the report from source of information.",
            "parameters": {
                "url": "https://tc.edu.tw/net/netflow/lkout/recent/30",
                "rate_limit": "3600"
            }
        },
        "HPFeeds": {
            "module": "intelmq.bots.collectors.hpfeeds.collector",
            "description": "HPFeeds Collector is the bot responsible to integrate HPFeeds solution with IntelMQ.",
            "parameters": {
                "broker_port": "20000",
                "broker_host": "127.0.0.1",
                "ident": "hpfeeds",
                "secret": "hpfeeds-secret",
                "rate_limit": "0"
            }
        },
        "Arbor": {
            "module": "intelmq.bots.collectors.url.collector",
            "description": "Arbor Collector is the bot responsible to get the report from source of information.",
            "parameters": {
                "url": "http://atlas-public.ec2.arbor.net/public/ssh_attackers",
                "rate_limit": "3600"
            }
        },
        "BruteForceBlocker": {
            "module": "intelmq.bots.collectors.url.collector",
            "description": "BruteForceBlocker Collector is the bot responsible to get the report from source of information.",
            "parameters": {
                "url": "http://danger.rulez.sk/projects/bruteforceblocker/blist.php",
                "rate_limit": "3600"
            }
        },
        "Dshield": {
            "module": "intelmq.bots.collectors.url.collector",
            "description": "Dshield Collector is the bot responsible to get the report from source of information.",
            "parameters": {
                "url": "http://dshield.org/asdetailsascii.html?as=<INSERT ASNUM>",
                "rate_limit": "3600"
            }
        },
<<<<<<< HEAD
        "DCU": {
=======
        "Microsoft DCU": {
>>>>>>> 002b2e7c
            "module": "intelmq.bots.collectors.dcu.collector",
            "description": "Microsoft DCU collector fetches report from an azure account",
            "parameters": {
                "azure_account_name": "<account_name>",
                "azure_account_key": "<account_key>"
            }
        },
        "VXVault": {
            "module": "intelmq.bots.collectors.url.collector",
            "description": "VXVault Collector is the bot responsible to get the report from source of information.",
            "parameters": {
                "url": "http://vxvault.siri-urz.net/URL_List.php",
                "rate_limit": "3600"
            }
        },
        "Malware Domain List": {
            "module": "intelmq.bots.collectors.url.collector",
            "description": "Malware Domain List Collector is the bot responsible to get the report from source of information.",
            "parameters": {
                "url": "http://www.malwaredomainlist.com/updatescsv.php",
                "rate_limit": "3600"
            }
        },
        "Dragon Research Group SSH": {
            "module": "intelmq.bots.collectors.url.collector",
            "description": "Dragon Research Group SSH Collector is the bot responsible to get the report from source of information.",
            "parameters": {
                "url": "http://dragonresearchgroup.org/insight/sshpwauth.txt",
                "rate_limit": "3600"
            }
        },
        "Dragon Research Group VNC": {
            "module": "intelmq.bots.collectors.url.collector",
            "description": "Dragon Research Group VNC Collector is the bot responsible to get the report from source of information.",
            "parameters": {
                "url": "https://dragonresearchgroup.org/insight/vncprobe.txt",
                "rate_limit": "3600"
            }
        },
        "PhishTank": {
            "module": "intelmq.bots.collectors.url.collector",
            "description": "PhishTank Collector is the bot responsible to get the report from source of information.",
            "parameters": {
                "url": "http://data.phishtank.com/data/< API KEY >/online-valid.csv",
                "rate_limit": "28800"
            }
        },
        "MalwarePatrol Dans Guardian": {
            "module": "intelmq.bots.collectors.url.collector",
            "description": "MalwarePatrol Dans Guardian Collector is the bot responsible to get the report from source of information.",
            "parameters": {
                "url": "https://lists.malwarepatrol.net/cgi/getfile?receipt=< API KEY >&product=8&list=dansguardian",
                "rate_limit": "180000"
            }
        },
        "OpenBL": {
            "module": "intelmq.bots.collectors.url.collector",
            "description": "OpenBL Collector is the bot responsible to get the report from source of information.",
            "parameters": {
                "url": "http://www.openbl.org/lists/date_all.txt",
                "rate_limit": "43200"
            }
        },
        "ShadowServer Drone Report": {
            "module": "intelmq.bots.collectors.mail.mail-attach",
            "description": "ShadowServer Drone Collector is the bot responsible to get the report from source of information.",
            "parameters": {
                "rate_limit": "3600",
                "mail_host": "<host>",
                "mail_user": "<user>",
                "mail_password": "<password>",
                "mail_ssl": true,
                "folder": "Inbox.shadowserver",
                "subject_regex": "Shadowserver [^ ]+ Drone Report",
                "attach_regex": "csv.zip",
                "attach_unzip": true
            }
        },
        "ShadowServer Chargen Report": {
            "module": "intelmq.bots.collectors.mail.mail-url",
            "description": "ShadowServer Chargen Collector is the bot responsible to get the report from source of information.",
            "parameters": {
                "rate_limit": "3600",
                "mail_host": "<host>",
                "mail_user": "<user>",
                "mail_password": "<password>",
                "mail_ssl": true,
                "folder": "Inbox.shadowserver",
                "subject_regex": "Shadowserver [^ ]+ Chargen Report",
                "url_regex": "http://dl.shadowserver.org/[^ ]+"
            }
        },
        "CERT-EU Malicious URLs": {
            "module": "intelmq.bots.collectors.mail.mail-attach",
            "description": "CERT-EU Malicious URLs Collector is the bot responsible to get the report from source of information.",
            "parameters": {
                "rate_limit": "3600",
                "mail_host": "<host>",
                "mail_user": "<user>",
                "mail_password": "<password>",
                "mail_ssl": true,
                "folder": "Inbox.cert-eu",
                "subject_regex": "Malicious URLs",
                "attach_regex": "report.csv$",
                "attach_unzip": false
            }
        }
    },
    "Parser": {
        "Taichung City Netflow": {
            "module": "intelmq.bots.parsers.taichungcitynetflow.parser",
            "description": "Taichung City Netflow Parser is the bot responsible to parse the report and sanitize the information.",
            "parameters": {
                "rate_limit": "0"
            }
        },
        "HPFeeds": {
            "module": "intelmq.bots.parsers.hpfeeds.parser",
            "description": "HPFeeds Parser is the bot responsible to parse the report and sanitize the information.",
            "parameters": {
                "rate_limit": "0"
            }
        },
        "Arbor": {
            "module": "intelmq.bots.parsers.arbor.parser",
            "description": "Arbor Parser is the bot responsible to parse the report and sanitize the information.",
            "parameters": {
                "rate_limit": "0"
            }
        },
        "BruteForceBlocker": {
            "module": "intelmq.bots.parsers.bruteforceblocker.parser",
            "description": "BruteForceBlocker Parser is the bot responsible to parse the report and sanitize the information.",
            "parameters": {
                "rate_limit": "0"
            }
        },
        "Dshield": {
            "module": "intelmq.bots.parsers.dshield.parser",
            "description": "Dshield Parser is the bot responsible to parse the report and sanitize the information.",
            "parameters": {
                "rate_limit": "0"
            }
        },
<<<<<<< HEAD
        "DCU": {
            "module": "intelmq.bots.parsers.dcu.parser",
            "description": "Parses dcu output created by dcu collector into IntelMQ format",
=======
        "Microsoft DCU": {
            "module": "intelmq.bots.parsers.dcu.parser",
            "description": "Parses output created by Microsoft DCU collector into IntelMQ format",
>>>>>>> 002b2e7c
            "parameters": {
            }
        },
        "VXVault": {
            "module": "intelmq.bots.parsers.vxvault.parser",
            "description": "VXVault Parser is the bot responsible to parse the report and sanitize the information.",
            "parameters": {
                "rate_limit": "0"
            }
        },
        "Malware Domain List": {
            "module": "intelmq.bots.parsers.malwaredomainlist.parser",
            "description": "Malware Domain List Parser is the bot responsible to parse the report and sanitize the information.",
            "parameters": {
                "rate_limit": "0"
            }
        },
        "Dragon Research Group SSH": {
            "module": "intelmq.bots.parsers.dragonresearchgroup.parser-ssh",
            "description": "Dragon Research Group SSH Parser is the bot responsible to parse the report and sanitize the information.",
            "parameters": {
                "rate_limit": "0"
            }
        },
        "Dragon Research Group VNC": {
            "module": "intelmq.bots.parsers.dragonresearchgroup.parser-vnc",
            "description": "Dragon Research Group VNC Parser is the bot responsible to parse the report and sanitize the information.",
            "parameters": {
                "rate_limit": "0"
            }
        },
        "PhishTank": {
            "module": "intelmq.bots.parsers.phishtank.parser",
            "description": "PhishTank Parser is the bot responsible to parse the report and sanitize the information.",
            "parameters": {
                "rate_limit": "0"
            }
        },
        "MalwarePatrol Dans Guardian": {
            "module": "intelmq.bots.parsers.malwarepatrol.parser-dansguardian",
            "description": "MalwarePatrol Dans Guardian Parser is the bot responsible to parse the report and sanitize the information.",
            "parameters": {
                "rate_limit": "0"
            }
        },
        "OpenBL": {
            "module": "intelmq.bots.parsers.openbl.parser",
            "description": "OpenBL Parser is the bot responsible to parse the report and sanitize the information.",
            "parameters": {
                "rate_limit": "0"
            }
        },
        "ShadowServer Drone": {
            "module": "intelmq.bots.parsers.shadowserver.drone-parser",
            "description": "ShadowServer Drone Parser is the bot responsible to parse the report and sanitize the information.",
            "parameters": {
                "rate_limit": "0"
            }
        },
        "ShadowServer Chargen": {
            "module": "intelmq.bots.parsers.shadowserver.chargen-parser",
            "description": "ShadowServer Chargen Parser is the bot responsible to parse the report and sanitize the information.",
            "parameters": {
                "rate_limit": "0"
            }
        },
        "CERT-EU Malicious URLs": {
            "module": "intelmq.bots.parsers.certeu.malicious-urls-parser",
            "description": "CERT-EU Malicious URLs Parser is the bot responsible to parse the report and sanitize the information.",
            "parameters": {
                "rate_limit": "0"
            }
        }
    },
    "Expert": {
        "Cymru": {
            "module": "intelmq.bots.experts.cymru.cymru",
            "description": "Cymry (IP to ASN) is the bot responsible to add network information to the events (BGP, ASN, AS Name, Country, etc..).",
            "parameters": {
                "rate_limit": "0",
                "redis_cache_host": "127.0.0.1",
                "redis_cache_port": "6379",
                "redis_cache_db": "5",
                "redis_cache_ttl": "86400"
            }
        },
        "RIPENCC": {
            "module": "intelmq.bots.experts.ripencc.ripencc",
            "description": "RIPENCC is the bot resposible to get the correspondent abuse contact from source IP and destination IP of the events",
            "parameters": {
                "rate_limit": "0",
                "redis_cache_host": "127.0.0.1",
                "redis_cache_port": "6379",
                "redis_cache_db": "5",
                "redis_cache_ttl": "86400"
            }
        },
        "Abusix": {
            "module": "intelmq.bots.experts.abusix.abusix",
            "description": "Abusix is the bot resposible to get the correspondent abuse contact from source IP and destination IP of the events",
            "parameters": {
                "rate_limit": "0",
                "redis_cache_host": "127.0.0.1",
                "redis_cache_port": "6379",
                "redis_cache_db": "5",
                "redis_cache_ttl": "86400"
            }
        },
        "GeoIP": {
            "module": "intelmq.bots.experts.geoip.geoip",
            "description": "GeoIP (MaxMind) is the bot responsible to add geolocation information to the events (Country, City, Longitude, Latitude, etc..)",
            "parameters": {
                "rate_limit": "0",
                "database": "/opt/intelmq/var/lib/bots/geoip/GeoLite2-City.mmdb"
            }
        },
        "ASN Lookup": {
            "module": "intelmq.bots.experts.asnlookup.asnlookup",
            "description": "ASN Lookup is the bot responsible to add ASN and BGP information from Route Views Project to the events.",
            "parameters": {
                "rate_limit": "0",
                "database": "/opt/intelmq/var/lib/bots/asnlookup/ipasn.dat"
             }
        },
        "Deduplicator": {
            "module": "intelmq.bots.experts.deduplicator.deduplicator",
            "description": "Deduplicator is the bot responsible to detect and remove deduplicated events.",
            "parameters": {
                "rate_limit": "0",
                "redis_cache_host": "127.0.0.1",
                "redis_cache_port": "6379",
                "redis_cache_db": "6",
                "redis_cache_ttl": "86400"
            }
        },
        "Sanitizer": {
            "module": "intelmq.bots.experts.sanitizer.sanitizer",
            "description": "Sanitizer is the bot responsible to sanitize all events.",
            "parameters": {
                "rate_limit": "0"
            }
        },
        "Taxonomy": {
            "module": "intelmq.bots.experts.taxonomy.taxonomy",
            "description": "Taxonomy is the bot responsible to apply the eCSIRT Taxonomy to all events.",
            "parameters": {
                "rate_limit": "0"
            }
        },
        "CountryCodeFilter": {
            "module": "intelmq.bots.experts.countrycodefilter.countrycodefilter",
            "description": "Filters out events which do not match a specific country code. Needs: the cymru expert.",
            "parameters": {
                  "countrycode": "<country code>",
                  "rate_limit": "0"
            }
        }
    },
    "Output": {
        "File": {
            "module": "intelmq.bots.outputs.file.file",
            "description": "File is the bot responsible to send events to a file.",
            "parameters": {
                "file": "/opt/intelmq/var/lib/bots/file-output/events.txt",
                "rate_limit": "0"
            }
        },
        "LogCollector": {
            "module": "intelmq.bots.outputs.logcollector.logcollector",
            "description": "LogCollector is the bot responsible to send events to a logcollector (Splunk, ElasticSearch, etc..).",
            "parameters": {
                "rate_limit": "0",
                "ip": "<ip>",
                "port": "<port>"
            }
        },
        "MongoDB": {
            "module": "intelmq.bots.outputs.mongodb.mongodb",
            "description": "MongoDB is the bot responsible to send events to a MongoDB database.",
            "parameters": {
                "rate_limit": "0",
                "host": "<ip>",
                "port": "<port>",
                "database": "<database>",
                "collection": "<collection>"
            }
        },
        "PostgreSQL": {
            "module": "intelmq.bots.outputs.postgresql.postgresql",
            "description": "PostgreSQL is the bot responsible to send events to a PostgreSQL Database.",
            "parameters": {
                "rate_limit": "0",
                "host": "<ip>",
                "port": "<port>",
                "database": "intelmq-events",
                "user": "intelmq",
                "password": "<password>"
            }
        }
    }
}<|MERGE_RESOLUTION|>--- conflicted
+++ resolved
@@ -43,11 +43,7 @@
                 "rate_limit": "3600"
             }
         },
-<<<<<<< HEAD
-        "DCU": {
-=======
         "Microsoft DCU": {
->>>>>>> 002b2e7c
             "module": "intelmq.bots.collectors.dcu.collector",
             "description": "Microsoft DCU collector fetches report from an azure account",
             "parameters": {
@@ -192,15 +188,9 @@
                 "rate_limit": "0"
             }
         },
-<<<<<<< HEAD
-        "DCU": {
-            "module": "intelmq.bots.parsers.dcu.parser",
-            "description": "Parses dcu output created by dcu collector into IntelMQ format",
-=======
         "Microsoft DCU": {
             "module": "intelmq.bots.parsers.dcu.parser",
             "description": "Parses output created by Microsoft DCU collector into IntelMQ format",
->>>>>>> 002b2e7c
             "parameters": {
             }
         },
