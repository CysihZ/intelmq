--- conflicted
+++ resolved
@@ -554,13 +554,9 @@
                 "redis_cache_db": "7",
                 "redis_cache_host": "127.0.0.1",
                 "redis_cache_port": "6379",
-<<<<<<< HEAD
                 "redis_cache_password": null,
-                "redis_cache_ttl": "86400"
-=======
                 "redis_cache_ttl": "86400",
                 "cache_ttl_invalid_response": "60"
->>>>>>> d7a64b13
             }
         },
         "Taxonomy": {
