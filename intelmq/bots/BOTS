{
    "Collector": {
        "AMQP": {
            "description": "Collect data from an AMQP Server and fetch either intelmq or any other messages. Requires the pika python library.",
            "module": "intelmq.bots.collectors.amqp.collector_amqp",
            "parameters": {
                "connection_attempts": 3,
                "connection_heartbeat": 3600,
                "connection_host": "127.0.0.1",
                "connection_port": 5672,
                "connection_vhost": "<your virtual host>",
                "expect_intelmq_message": false,
                "name": "My Queue",
                "password": "<your amqp password>",
                "provider": "AMQP Collector",
                "queue_name": "<your routing key>",
                "use_ssl": false,
                "username": "<your amqp username>"
            }
        },
        "API": {
            "description": "Collect data by exposing a HTTP API interface.",
            "module": "intelmq.bots.collectors.api.collector_api",
            "parameters": {
                "name": "API",
                "port": 5000,
                "provider": "APICollector"
            }
        },
        "File": {
            "description": "Fetch data from the file system.",
            "module": "intelmq.bots.collectors.file.collector_file",
            "parameters": {
                "chunk_replicate_header": true,
                "chunk_size": null,
                "delete_file": false,
                "name": "__FEED__",
                "path": "/tmp/",
                "postfix": ".csv",
                "provider": "__PROVIDER__",
                "rate_limit": 300
            }
        },
        "Mail Attachment Fetcher": {
            "description": "Monitor IMAP mailboxes and retrieve mail attachments.",
            "module": "intelmq.bots.collectors.mail.collector_mail_attach",
            "parameters": {
                "attach_regex": "csv.zip",
                "extract_files": true,
                "folder": "INBOX",
                "mail_host": "<host>",
                "mail_password": "<password>",
                "mail_ssl": true,
                "mail_user": "<user>",
                "name": "__FEED__",
                "provider": "__PROVIDER__",
                "rate_limit": 60,
                "subject_regex": "<subject>"
            }
        },
        "Mail URL Fetcher": {
            "description": "Monitor IMAP mailboxes and fetch files from URLs contained in mail bodies.",
            "module": "intelmq.bots.collectors.mail.collector_mail_url",
            "parameters": {
                "chunk_replicate_header": true,
                "chunk_size": null,
                "folder": "INBOX",
                "http_password": null,
                "http_username": null,
                "mail_host": "<host>",
                "mail_password": "<password>",
                "mail_ssl": true,
                "mail_user": "<user>",
                "name": "__FEED__",
                "provider": "__PROVIDER__",
                "rate_limit": 60,
                "ssl_client_certificate": null,
                "subject_regex": "<subject>",
                "url_regex": "http://"
            }
        },
        "Mail Body Fetcher": {
            "description": "Monitor IMAP mailboxes and fetch mail bodies.",
            "module": "intelmq.bots.collectors.mail.collector_mail_body",
            "parameters": {
                "content_types": true,
                "folder": "INBOX",
                "mail_host": "<host>",
                "mail_password": "<password>",
                "mail_ssl": true,
                "mail_user": "<user>",
                "name": "__FEED__",
                "provider": "__PROVIDER__",
                "rate_limit": 60,
                "subject_regex": "<subject>"
            }
        },
        "URL Fetcher": {
            "description": "Fetch reports from an URL.",
            "module": "intelmq.bots.collectors.http.collector_http",
            "parameters": {
                "extract_files": false,
                "http_password": null,
                "http_url": "<insert url of feed>",
                "http_url_formatting": false,
                "http_username": null,
                "name": "__FEED__",
                "provider": "__PROVIDER__",
                "rate_limit": 3600,
                "ssl_client_certificate": null
            }
        },
        "URL Stream Fetcher": {
            "description": "Open a streaming connection to the URL and process data per line.",
            "module": "intelmq.bots.collectors.http.collector_http_stream",
            "parameters": {
                "http_password": null,
                "http_url": "<insert url of feed>",
                "http_username": null,
                "name": "__FEED__",
                "provider": "__PROVIDER__",
                "rate_limit": 3600,
                "ssl_client_certificate": null,
                "strip_lines": true
            }
        },
        "MISP Generic": {
            "description": "Collect events from a MISP server.",
            "module": "intelmq.bots.collectors.misp.collector",
            "parameters": {
                "misp_key": "<insert MISP Authkey>",
                "misp_tag_processed": "<insert MISP tag for processed events, optional>",
                "misp_tag_to_process": "<insert MISP tag for events to be processed>",
                "misp_url": "<insert url of MISP server (with trailing '/')>",
                "name": "__FEED__",
                "provider": "__PROVIDER__",
                "rate_limit": 3600
            }
        },
        "Request Tracker": {
            "description": "Fetches attachments and URLs from an Request Tracker ticketing server.",
            "module": "intelmq.bots.collectors.rt.collector_rt",
            "parameters": {
                "attachment_regex": "\\.csv\\.zip$",
                "extract_attachment": true,
                "extract_download": true,
                "http_password": null,
                "http_username": null,
                "name": "__FEED__",
                "password": "password",
                "provider": "__PROVIDER__",
                "rate_limit": 3600,
                "search_not_older_than": null,
                "search_owner": "nobody",
                "search_queue": "Incident Reports",
                "search_requestor": null,
                "search_status": "new",
                "search_subject_like": "Report",
                "set_status": "open",
                "ssl_client_certificate": null,
                "take_ticket": true,
                "uri": "http://localhost/rt/REST/1.0",
                "url_regex": "https://dl.shadowserver.org/[a-zA-Z0-9?_-]*",
                "user": "intelmq"
            }
        },
        "Rsync": {
            "description": "Collect data with rsync from any resource rsync supports.",
            "module": "intelmq.bots.collectors.rsync.collector_rsync",
            "parameters": {
                "file": "<file>",
                "name": "RsyncCollector",
                "rate_limit": 1000,
                "rsync_path": "<path>"
            }
        },
        "TCP": {
            "description": "Receive events by opening a TCP port (ex: from TCP Output of another IntelMQ instance).",
            "module": "intelmq.bots.collectors.tcp.collector",
            "parameters": {
                "ip": "<ip>",
                "name": "__FEED__",
                "port": "<port>",
                "provider": "__PROVIDER__"
            }
        },
        "XMPP": {
            "description": "Connect to an XMPP Server and a room, in order to receive reports from it. TLS is used by default. Bot can either pass on the body or the whole event.",
            "module": "intelmq.bots.collectors.xmpp.collector",
            "parameters": {
                "ca_certs": "/etc/ssl/certs/ca-certificates.crt",
                "name": "__FEED__",
                "pass_full_xml": false,
                "provider": "__PROVIDER__",
                "strip_message": true,
                "use_muc": false,
                "xmpp_password": "<xmpp password>",
                "xmpp_room": null,
                "xmpp_room_nick": null,
                "xmpp_room_password": null,
                "xmpp_server": "<xmpp server>",
                "xmpp_user": "<xmpp username>",
                "xmpp_userlist": null,
                "xmpp_whitelist_mode": false
            }
        },
        "AlienVault OTX": {
            "description": "Collect reports from the AlienVault OTX Collector API. Report varies according to subscriptions.",
            "module": "intelmq.bots.collectors.alienvault_otx.collector",
            "parameters": {
                "api_key": "<insert your api key>",
                "interval": 24,
                "modified_pulses_only": false,
                "name": "OTX",
                "provider": "AlienVault",
                "rate_limit": 3600
            }
        },
        "Blueliv Crimeserver": {
            "description": "Collect reports from the Blueliv Crimeserver API.",
            "module": "intelmq.bots.collectors.blueliv.collector_crimeserver",
            "parameters": {
                "api_key": "<insert your api key>",
                "api_url": "https://freeapi.blueliv.com",
                "name": "Crimeserver",
                "provider": "Blueliv",
                "rate_limit": 3600
            }
        },
        "CertStream": {
            "description": "Collect information from CertStream certificate transparency logs.",
            "module": "intelmq.bots.collectors.calidog.collector_certstream",
            "parameters": {
                "name": "CertStream",
                "provider": "Calidog"
            }
        },
        "ESET ETI TAXII": {
            "description": "Collect data from ESET's TAXII API",
            "module": "intelmq.bots.collectors.eset.collector",
            "parameters": {
                "username": "<username>",
                "password": "<password>",
                "endpoint": "eti.eset.com",
                "time_delta": 3600,
                "rate_limit": 3600,
                "collection": "<collection>"
            }
        },
        "Github API": {
            "description": "Collect files from a GitHub repository via the API. Optionally with GitHub credentials.",
            "module": "intelmq.bots.collectors.github_api.collector_github_contents_api",
            "parameters": {
                "basic_auth_password": "__PASSWORD__",
                "basic_auth_username": "__USERNAME__",
                "name": "__FEED__",
                "provider": "__PROVIDER__",
                "regex": ".*.json",
                "repository": "StrangerealIntel/DailyIOC"
            }
        },
        "McAfee openDXL": {
            "description": "Listen to  McAfee openDXL fabric.",
            "module": "intelmq.bots.collectors.opendxl.collector",
            "parameters": {
                "dxl_config_file": "<insert /path/to/dxlclient.config>",
                "dxl_topic": "/mcafee/event/atd/file/report",
                "name": "<Feed Name>"
            }
        },
        "Microsoft Azure": {
            "description": "Fetch data blobs from a Microsoft Azure container.",
            "module": "intelmq.bots.collectors.microsoft.collector_azure",
            "parameters": {
                "connection_string": "<insert your connection string here>",
                "container_name": "<insert the container name>",
                "name": "Azure",
                "provider": "Microsoft",
                "rate_limit": 3600,
                "redis_cache_db": "5",
                "redis_cache_host": "127.0.0.1",
                "redis_cache_password": null,
                "redis_cache_port": 6379,
                "redis_cache_ttl": 864000
            }
        },
        "Microsoft Interflow": {
            "description": "Fetch data from the Microsoft Interflow API.",
            "module": "intelmq.bots.collectors.microsoft.collector_interflow",
            "parameters": {
                "api_key": "",
                "file_match": null,
                "http_timeout_sec": 300,
                "name": "Interflow",
                "not_older_than": "2 days",
                "provider": "Microsoft",
                "rate_limit": 3600,
                "redis_cache_db": "5",
                "redis_cache_host": "127.0.0.1",
                "redis_cache_password": null,
                "redis_cache_port": 6379,
                "redis_cache_ttl": 604800
            }
        },
        "Shodan Stream": {
            "description": "Collect the Shodan stream from the Shodan API.",
            "module": "intelmq.bots.collectors.shodan.collector_stream",
            "parameters": {
                "api_key": "<INSERT your API key>",
                "countries": [],
                "name": "__FEED__",
                "provider": "Shodan"
            }
        },
        "STOMP": {
            "description": "Collect data from a STOMP Interface.",
            "module": "intelmq.bots.collectors.stomp.collector",
            "parameters": {
                "exchange": "<INSERT your exchange point>",
                "name": "Stomp",
                "port": 61614,
                "provider": "N6",
                "server": "n6stream.cert.pl",
                "ssl_ca_certificate": "<insert path to CA file for CERT.pl's n6>",
                "ssl_client_certificate": "<insert path to client cert file for CERT.pl's n6>",
                "ssl_client_certificate_key": "<insert path to client cert key file for CERT.pl's n6>"
            }
        },
        "Twitter": {
            "description": "Collect tweets from given target timelines.",
            "module": "intelmq.bots.collectors.twitter.collector_twitter",
            "parameters": {
                "access_token_key": "",
                "access_token_secret": "",
                "consumer_key": "",
                "consumer_secret": "",
                "default_scheme": "http",
                "exclude_replies": "false",
                "follow_urls": "",
                "include_rts": "true",
                "name": "__FEED__",
                "provider": "Twitter",
                "target_timelines": "",
                "timelimit": "",
                "tweet_count": ""
            }
        }
    },
    "Parser": {
        "Abuse.ch Domain": {
            "description": "Parse Abuse.ch domain feeds.",
            "module": "intelmq.bots.parsers.abusech.parser_domain",
            "parameters": {}
        },
        "Abuse.ch IP": {
            "description": "Parse Abuse.ch IP address feeds.",
            "module": "intelmq.bots.parsers.abusech.parser_ip",
            "parameters": {}
        },
        "AlienVault": {
            "description": "Parse data from the AlienVault API.",
            "module": "intelmq.bots.parsers.alienvault.parser",
            "parameters": {}
        },
        "AlienVault OTX": {
            "description": "Parse data from the AlienVault OTX API.",
            "module": "intelmq.bots.parsers.alienvault.parser_otx",
            "parameters": {}
        },
        "AnubisNetworks Cyberfeed Stream": {
            "description": "Parse single JSON-events from AnubisNetworks Cyberfeed stream.",
            "module": "intelmq.bots.parsers.anubisnetworks.parser",
            "parameters": {
                "use_malware_familiy_as_classification_identifier": true
            }
        },
        "Autoshun": {
            "description": "Parse the Autoshun feed.",
            "module": "intelmq.bots.parsers.autoshun.parser",
            "parameters": {}
        },
        "Bambenek": {
            "description": "Parse the Bambenek feeds.",
            "module": "intelmq.bots.parsers.bambenek.parser",
            "parameters": {}
        },
        "Blocklist.de": {
            "description": "Parse the Blocklist.DE feeds.",
            "module": "intelmq.bots.parsers.blocklistde.parser",
            "parameters": {}
        },
        "Blueliv Crimeserver": {
            "description": "Parse data from the Blueliv Crimeserver API.",
            "module": "intelmq.bots.parsers.blueliv.parser_crimeserver",
            "parameters": {}
        },
        "CERT-EU CSV": {
            "description": "Parse CSV data of the CERT-EU feed.",
            "module": "intelmq.bots.parsers.cert_eu.parser_csv",
            "parameters": {}
        },
        "CI Army": {
            "description": "Parse the CI Army feed.",
            "module": "intelmq.bots.parsers.ci_army.parser",
            "parameters": {}
        },
        "CertStream": {
            "description": "Parse the CertStream feed.",
            "module": "intelmq.bots.parsers.calidog.parser_certstream",
            "parameters": {}
        },
        "CleanMX": {
            "description": "Parse the CleanMX feeds.",
            "module": "intelmq.bots.parsers.cleanmx.parser",
            "parameters": {}
        },
        "Cymru CAP Program": {
<<<<<<< HEAD
            "description": "Cymru CAP Program Parser parses and sanitizes.",
=======
            "description": "Parse the Cymru CAP Program feed.",
>>>>>>> a67c4e4a
            "module": "intelmq.bots.parsers.cymru.parser_cap_program",
            "parameters": {}
        },
        "Cymru Full Bogons": {
            "description": "Parse the Cymru Full Bogons feed.",
            "module": "intelmq.bots.parsers.cymru.parser_full_bogons",
            "parameters": {}
        },
        "CZ.NIC HaaS": {
            "description": "CZ.NIC HaaS Parser is the bot responsible to parse the report and sanitize the information.",
            "module": "intelmq.bots.parsers.cznic.parser_haas",
            "parameters": {}
        },
        "DShield AS": {
            "description": "Parse the DShield AS.",
            "module": "intelmq.bots.parsers.dshield.parser_asn",
            "parameters": {}
        },
        "DShield Block": {
            "description": "Parse the DShield Block feed.",
            "module": "intelmq.bots.parsers.dshield.parser_block",
            "parameters": {}
        },
        "DShield Suspicious Domains": {
            "description": "Parse the DShield Suspicious Domains feed.",
            "module": "intelmq.bots.parsers.dshield.parser_domain",
            "parameters": {}
        },
        "Danger Rulez": {
            "description": "Parse the Danger Rulez feed.",
            "module": "intelmq.bots.parsers.danger_rulez.parser",
            "parameters": {}
        },
        "Dataplane": {
            "description": "Parse the Dataplane feeds.",
            "module": "intelmq.bots.parsers.dataplane.parser",
            "parameters": {}
        },
        "DynDNS ponmocup Domains": {
            "description": "Parse the DynDNS ponmocup feed.",
            "module": "intelmq.bots.parsers.dyn.parser",
            "parameters": {}
        },
        "ESET": {
            "description": "Parse data collected from ESET's TAXII API",
            "module": "intelmq.bots.parsers.eset.parser",
            "parameters": {}
        },
        "Fraunhofer DGA": {
            "description": "Parse the Fraunhofer DGA feed.",
            "module": "intelmq.bots.parsers.fraunhofer.parser_dga",
            "parameters": {}
        },
        "Generic CSV": {
            "description": "Parse generic CSV data. Ignoring lines starting with character #. URLs without protocol can be prefixed with a default value.",
            "module": "intelmq.bots.parsers.generic.parser_csv",
            "parameters": {
                "column_regex_search": {},
                "columns": [
                    "",
                    "source.fqdn"
                ],
                "default_url_protocol": "http://",
                "delimiter": ",",
                "filter_text": null,
                "filter_type": null,
                "skip_header": true,
                "time_format": null,
                "type": "c2server",
                "type_translation": null
            }
        },
        "Github": {
            "description": "Parse known GitHub feeds.",
            "module": "intelmq.bots.parsers.github_feed.parser",
            "parameters": {}
        },
        "HTML Table": {
            "description": "Parse HTML table data.",
            "module": "intelmq.bots.parsers.html_table.parser",
            "parameters": {
                "attribute_name": "",
                "attribute_value": "",
                "columns": [
                    "",
                    "source.fqdn"
                ],
                "default_url_protocol": "http://",
                "ignore_values": [
                    "",
                    ""
                ],
                "skip_table_head": true,
                "split_column": "",
                "split_index": 0,
                "split_separator": "",
                "table_index": 0,
                "time_format": null,
                "type": "c2server"
            }
        },
        "Have I been Pwned Enterprise Callback": {
            "description": "Parse reports of the 'Have I Been Pwned' Callback for Enterprise Subscribers.",
            "module": "intelmq.bots.parsers.hibp.parser_callback",
            "parameters": {}
        },
        "JSON": {
            "description": "Parse IntelMQ-JSON data.",
            "module": "intelmq.bots.parsers.json.parser",
            "parameters": {
                "splitlines": false
            }
        },
        "MISP": {
            "description": "Parse MISP events.",
            "module": "intelmq.bots.parsers.misp.parser",
            "parameters": {}
        },
        "Malc0de": {
            "description": "Parse the Malc0de IP feed in either IP Blacklist, Windows Format or Bind format.",
            "module": "intelmq.bots.parsers.malc0de.parser",
            "parameters": {}
        },
        "Malware Domain List": {
            "description": "Parse the Malware Domain List feed.",
            "module": "intelmq.bots.parsers.malwaredomainlist.parser",
            "parameters": {}
        },
        "Malware Domains": {
            "description": "Parse the Malware Domains feed.",
            "module": "intelmq.bots.parsers.malwaredomains.parser",
            "parameters": {}
        },
        "MalwarePatrol Dans Guardian": {
            "description": "Parse the MalwarePatrol Dans Guardian feed.",
            "module": "intelmq.bots.parsers.malwarepatrol.parser_dansguardian",
            "parameters": {}
        },
        "Malwareurl": {
            "description": "Parse the MalwareURL feed.",
            "module": "intelmq.bots.parsers.malwareurl.parser",
            "parameters": {}
        },
        "McAfee Advanced Threat Defense": {
            "description": "Parse IoCs from McAfee Advanced Threat Defense reports (hash, IP, URL).",
            "module": "intelmq.bots.parsers.mcafee.parser_atd",
            "parameters": {
                "verdict_severity": "4"
            }
        },
        "Microsoft BingMURLs": {
            "description": "Parse JSON data from Microsoft's Bing Malicious URLs list.",
            "module": "intelmq.bots.parsers.microsoft.parser_bingmurls",
            "parameters": {}
        },
        "Microsoft CTIP": {
            "description": "Parse JSON data from Microsoft's CTIP program.",
            "module": "intelmq.bots.parsers.microsoft.parser_ctip",
            "parameters": {}
        },
        "N6Stomp": {
            "description": "Parse CERT.pl's n6 feed.",
            "module": "intelmq.bots.parsers.n6.parser_n6stomp",
            "parameters": {}
        },
        "Netlab 360": {
            "description": "Parse the Netlab 360 DGA, Hajime, Magnitude and Mirai feeds.",
            "module": "intelmq.bots.parsers.netlab_360.parser",
            "parameters": {}
        },
        "OpenPhish": {
            "description": "Parse the OpenPhish feed.",
            "module": "intelmq.bots.parsers.openphish.parser",
            "parameters": {}
        },
        "OpenPhish Commercial": {
            "description": "Parse the OpenPhish feed.",
            "module": "intelmq.bots.parsers.openphish.parser_commercial",
            "parameters": {}
        },
        "PhishTank": {
            "description": "Parse the PhishTank feed.",
            "module": "intelmq.bots.parsers.phishtank.parser",
            "parameters": {}
        },
        "ShadowServer": {
            "description": "Parse all ShadowServer feeds.",
            "module": "intelmq.bots.parsers.shadowserver.parser",
            "parameters": {
                "feedname": "",
                "overwrite": true
            }
        },
        "Shodan": {
            "description": "Parse Shodan data collected via the Shodan API.",
            "module": "intelmq.bots.parsers.shodan.parser",
            "parameters": {
                "ignore_errors": true,
                "minimal_mode": false
            }
        },
        "Spamhaus CERT": {
            "description": "Parse the Spamhaus CERT feed.",
            "module": "intelmq.bots.parsers.spamhaus.parser_cert",
            "parameters": {}
        },
        "Spamhaus Drop": {
            "description": "Parse the Spamhaus DROP, EDROP, DROPv6, and ASN-DROP feeds.",
            "module": "intelmq.bots.parsers.spamhaus.parser_drop",
            "parameters": {}
        },
        "Sucuri Malware": {
            "description": "Parse the Sucuri Malware Hidden Iframes and Conditional redirections feeds.",
            "module": "intelmq.bots.parsers.sucuri.parser",
            "parameters": {}
        },
        "Surbl": {
            "description": "Parse the Surbl feed.",
            "module": "intelmq.bots.parsers.surbl.parser",
            "parameters": {}
        },
        "Taichung": {
            "description": "Parse the Taichung feed.",
            "module": "intelmq.bots.parsers.taichung.parser",
            "parameters": {}
        },
        "Threatminer": {
            "description": "Parse the Threatminer feed.",
            "module": "intelmq.bots.parsers.threatminer.parser",
            "parameters": {}
        },
        "Turris Greylist": {
            "description": "Parse the Turris Greylist feed.",
            "module": "intelmq.bots.parsers.turris.parser",
            "parameters": {}
        },
        "Twitter": {
            "description": "Parse tweets and extract IoC data. Currently only URLs are supported, a whitelist of safe domains can be provided.",
            "module": "intelmq.bots.parsers.twitter.parser",
            "parameters": {
                "classification_type": "blacklist",
                "domain_whitelist": "t.co",
                "substitutions": ".net;[.]net"
            }
        },
        "VXVault": {
            "description": "Parse the VXVault feed.",
            "module": "intelmq.bots.parsers.vxvault.parser",
            "parameters": {}
        },
        "Web Inspektor": {
            "description": "Parse the Web Inspektor.",
            "module": "intelmq.bots.parsers.webinspektor.parser",
            "parameters": {}
        },
        "ZoneH": {
            "description": "Parse the ZoneH CSV feed.",
            "module": "intelmq.bots.parsers.zoneh.parser",
            "parameters": {}
        }
    },
    "Expert": {
        "ASN Lookup": {
            "description": "Add ASN and netmask information from a local BGP dump.",
            "module": "intelmq.bots.experts.asn_lookup.expert",
            "parameters": {
                "database": "/opt/intelmq/var/lib/bots/asn_lookup/ipasn.dat"
            }
        },
        "Abusix": {
            "description": "Add abuse contact information from the Abusix online service for source and destination IP address.",
            "module": "intelmq.bots.experts.abusix.expert",
            "parameters": {
                "redis_cache_db": "5",
                "redis_cache_host": "127.0.0.1",
                "redis_cache_password": null,
                "redis_cache_port": "6379",
                "redis_cache_ttl": "86400"
            }
        },
        "CSV Converter": {
            "description": "Convert data to CSV.",
            "module": "intelmq.bots.experts.csv_converter.expert",
            "parameters": {
                "delimiter": ",",
                "fieldnames": "time.source,classification.type,source.ip"
            }
        },
        "Cymru Whois": {
            "description": "Add ASN, netmask, AS name, country, registry and allocation time from the Cymru Whois DNS service.",
            "module": "intelmq.bots.experts.cymru_whois.expert",
            "parameters": {
                "overwrite": false,
                "redis_cache_db": "5",
                "redis_cache_host": "127.0.0.1",
                "redis_cache_password": null,
                "redis_cache_port": "6379",
                "redis_cache_ttl": "86400"
            }
        },
        "DO-Portal": {
            "description": "Retrieve abuse contact information for the source IP address from a do-portal instance.",
            "module": "intelmq.bots.experts.do_portal.expert",
            "parameters": {
                "mode": "append",
                "portal_api_key": "<INSERT KEY>",
                "portal_url": "<INSERT URL HERE>"
            }
        },
        "Deduplicator": {
            "description": "Detection and drop exact duplicate messages. Message hashes are cached in the Redis datbase.",
            "module": "intelmq.bots.experts.deduplicator.expert",
            "parameters": {
                "filter_keys": "raw,time.observation",
                "filter_type": "blacklist",
                "redis_cache_db": "6",
                "redis_cache_host": "127.0.0.1",
                "redis_cache_password": null,
                "redis_cache_port": "6379",
                "redis_cache_ttl": "86400"
            }
        },
        "Domain Suffix": {
            "description": "Extract the domain suffix from a domain and save it in the the domain_suffix field. Requires a local file with valid domain suffixes.",
            "module": "intelmq.bots.experts.domain_suffix.expert",
            "parameters": {
                "field": "fqdn",
                "suffix_file": "<path of suffix file>"
            }
        },
        "Field Reducer": {
            "description": "Remove fields from events.",
            "module": "intelmq.bots.experts.field_reducer.expert",
            "parameters": {
                "keys": "<list of field names>",
                "type": "<whitelist/blacklist>"
            }
        },
        "Filter": {
            "description": "Filter events, supports named paths for splitting the message flow.",
            "module": "intelmq.bots.experts.filter.expert",
            "parameters": {
                "filter_action": "<keep/drop>",
                "filter_key": "<source.geolocation.cc>",
                "filter_regex": "",
                "filter_value": "<PT>"
            }
        },
        "Format Field": {
            "description": "Perform string method operations on column values.",
            "module": "intelmq.bots.experts.format_field.expert",
            "parameters": {
                "new_value": "",
                "old_value": "",
                "replace_column": "",
                "replace_count": 1,
                "split_column": "",
                "split_separator": ",",
                "strip_chars": " ",
                "strip_columns": "malware.name"
            }
        },
        "Generic DB Lookup": {
            "description": "Fetche data from a database.",
            "module": "intelmq.bots.experts.generic_db_lookup.expert",
            "parameters": {
                "database": "intelmq",
                "engine": "<postgresql OR sqlite>",
                "host": "localhost",
                "match_fields": {
                    "source.asn": "asn"
                },
                "overwrite": false,
                "password": "<password>",
                "port": "5432",
                "replace_fields": {
                    "contact": "source.abuse_contact",
                    "note": "comment"
                },
                "sslmode": "require",
                "table": "contacts",
                "user": "intelmq"
            }
        },
        "Geohash": {
            "description": "Compute the geohash from longitude/latitude information, save it to extra.(source|destination).",
            "module": "intelmq.bots.experts.geohash.expert",
            "parameters": {
                "overwrite": false,
                "precision": 7
            }
        },
        "Gethostbyname": {
            "description": "Resolve the IP address for the FQDN.",
            "module": "intelmq.bots.experts.gethostbyname.expert",
            "parameters": {}
        },
        "IDEA Converter": {
            "description": "Convert events into the IDEA format.",
            "module": "intelmq.bots.experts.idea.expert",
            "parameters": {
                "test_mode": false
            }
        },
        "MISP": {
            "description": "Looking up the IP address in MISP instance and retrieve attribute and event UUIDs.",
            "module": "intelmq.bots.experts.misp.expert",
            "parameters": {
                "misp_key": "<insert MISP Authkey>",
                "misp_url": "<insert url of MISP server (with trailing '/')>"
            }
        },
        "MaxMind GeoIP": {
            "description": "Add geolocation information from a local MaxMind database to events (country, city, longitude, latitude).",
            "module": "intelmq.bots.experts.maxmind_geoip.expert",
            "parameters": {
                "database": "/opt/intelmq/var/lib/bots/maxmind_geoip/GeoLite2-City.mmdb",
                "overwrite": false,
                "use_registered": false
            }
        },
        "McAfee Active Response Lookup": {
            "description": "Query connections to IP addresses to the given destination within the local environment using McAfee Active Response queries.",
            "module": "intelmq.bots.experts.mcafee.expert_mar",
            "parameters": {
                "dxl_config_file": "<insert /path/to/dxlclient.config>",
                "lookup_type": "<Hash|DestSocket|DestIP|DestFQDN>"
            }
        },
        "Modify": {
            "description": "Perform arbitrary changes to event's fields based on regular-expression-based rules on different values. See docs/Bots.md for some examples.",
            "module": "intelmq.bots.experts.modify.expert",
            "parameters": {
                "case_sensitive": true,
                "configuration_path": "/opt/intelmq/var/lib/bots/modify/modify.conf",
                "maximum_matches": null,
                "overwrite": false
            }
        },
        "National CERT by CERT.at": {
            "description": "Add country and abuse contact information from the CERT.at national CERT Contact Database. Set filter to true if you want to filter out events for Austria. Set overwrite_cc to true if you want to overwrite an existing country code value.",
            "module": "intelmq.bots.experts.national_cert_contact_certat.expert",
            "parameters": {
                "filter": false,
                "http_verify_cert": true,
                "overwrite_cc": false
            }
        },
        "RFC 1918": {
            "description": "Removes fields or discard events if an IP address or domain is invalid as defined in standards like RFC 1918 (invalid, local, reserved, documentation). IP address, FQDN and URL fields are supported.",
            "module": "intelmq.bots.experts.rfc1918.expert",
            "parameters": {
                "fields": "destination.ip,source.ip,source.url",
                "policy": "del,drop,drop"
            }
        },
        "RIPE": {
            "description": "Fetch abuse contact and/or geolocation information for the source and/or destination IP addresses and/or ASNs of the events.",
            "module": "intelmq.bots.experts.ripe.expert",
            "parameters": {
                "mode": "append",
                "query_ripe_db_asn": true,
                "query_ripe_db_ip": true,
                "query_ripe_stat_asn": true,
                "query_ripe_stat_geolocation": true,
                "query_ripe_stat_ip": true,
                "redis_cache_db": "10",
                "redis_cache_host": "127.0.0.1",
                "redis_cache_password": null,
                "redis_cache_port": "6379",
                "redis_cache_ttl": "86400"
            }
        },
        "RecordedFuture IPRisk": {
            "description": "Adds the Risk Score from RecordedFuture IPRisk associated with source.ip or destination.ip with a local database.",
            "module": "intelmq.bots.experts.recordedfuture_iprisk.expert",
            "parameters": {
                "database": "/opt/intelmq/var/lib/bots/recordedfuture_iprisk/rfiprisk.dat",
                "overwrite": false
            }
        },
        "Reverse DNS": {
            "description": "Get the correspondent domain name for source and destination IP address.",
            "module": "intelmq.bots.experts.reverse_dns.expert",
            "parameters": {
                "cache_ttl_invalid_response": "60",
                "overwrite": false,
                "redis_cache_db": "7",
                "redis_cache_host": "127.0.0.1",
                "redis_cache_password": null,
                "redis_cache_port": "6379",
                "redis_cache_ttl": "86400"
            }
        },
        "Sieve": {
            "description": "Filter and modify events based on a sieve-based language.",
            "module": "intelmq.bots.experts.sieve.expert",
            "parameters": {
                "file": "/opt/intelmq/var/lib/bots/sieve/filter.sieve"
            }
        },
        "Taxonomy": {
            "description": "Apply the eCSIRT Taxonomy to all events.",
            "module": "intelmq.bots.experts.taxonomy.expert",
            "parameters": {}
        },
        "Tor Nodes": {
            "description": "Check if the IP address is a Tor Exit Node based on a local database of TOR nodes.",
            "module": "intelmq.bots.experts.tor_nodes.expert",
            "parameters": {
                "database": "/opt/intelmq/var/lib/bots/tor_nodes/tor_nodes.dat",
                "overwrite": false
            }
        },
        "Wait": {
            "description": "Wait for a some time or until a queue size is lower than a given numer.",
            "module": "intelmq.bots.experts.wait.expert",
            "parameters": {
                "queue_db": 2,
                "queue_host": "localhost",
                "queue_name": null,
                "queue_polling_interval": 0.05,
                "queue_port": 6379,
                "queue_size": 0,
                "sleep_time": null
            }
        },
        "url2fqdn": {
            "description": "Parse the FQDN from the URL.",
            "module": "intelmq.bots.experts.url2fqdn.expert",
            "parameters": {
                "overwrite": false
            }
        }
    },
    "Output": {
        "AMQP Topic": {
            "description": "Send events to an AMQP topic exchange. Requires the pika python library.",
            "module": "intelmq.bots.outputs.amqptopic.output",
            "parameters": {
                "connection_attempts": 3,
                "connection_heartbeat": 3600,
                "connection_host": "127.0.0.1",
                "connection_port": 5672,
                "connection_vhost": "<your virtual host>",
                "content_type": "application/json",
                "delivery_mode": 2,
                "exchange_durable": true,
                "exchange_name": "<your exchange name>",
                "exchange_type": "topic",
                "keep_raw_field": false,
                "message_hierarchical_output": false,
                "message_jsondict_as_string": false,
                "message_with_type": false,
                "password": "<your amqp password>",
                "require_confirmation": true,
                "routing_key": "<your routing key>",
                "single_key": false,
                "use_ssl": false,
                "username": "<your amqp username>"
            }
        },
        "Blackhole": {
            "description": "Discard messages.",
            "module": "intelmq.bots.outputs.blackhole.output",
            "parameters": {}
        },
        "Elasticsearch": {
            "description": "Send events to an Elasticsearch database server.",
            "module": "intelmq.bots.outputs.elasticsearch.output",
            "parameters": {
                "elastic_host": "127.0.0.1",
                "elastic_index": "intelmq",
                "elastic_port": 9200,
                "flatten_fields": "extra",
                "http_password": null,
                "http_username": null,
                "http_verify_cert": false,
                "replacement_char": null,
                "rotate_index": "never",
                "ssl_ca_certificate": null,
                "ssl_show_warnings": true,
                "use_ssl": false
            }
        },
        "File": {
            "description": "Write events to a file.",
            "module": "intelmq.bots.outputs.file.output",
            "parameters": {
                "encoding_errors_mode": "strict",
                "file": "/opt/intelmq/var/lib/bots/file-output/events.txt",
                "format_filename": false,
                "hierarchical_output": false,
                "keep_raw_field": false,
                "message_jsondict_as_string": false,
                "message_with_type": false,
                "single_key": false
            }
        },
        "Files": {
            "description": "Write events lockfree into separate files.",
            "module": "intelmq.bots.outputs.files.output",
            "parameters": {
                "dir": "/opt/intelmq/var/lib/bots/files-output/incoming",
                "hierarchical_output": false,
                "keep_raw_field": false,
                "message_jsondict_as_string": false,
                "message_with_type": false,
                "single_key": false,
                "suffix": ".json",
                "tmp": "/opt/intelmq/var/lib/bots/files-output/tmp"
            }
        },
        "MISP API": {
            "description": "Insert events into a MISP instance.",
            "module": "intelmq.bots.outputs.misp.output_api",
            "parameters": {
                "add_feed_name_as_tag": true,
                "add_feed_provider_as_tag": true,
                "misp_additional_correlation_fields": [],
                "misp_additional_tags": [],
                "misp_key": "<insert MISP Authkey>",
                "misp_publish": false,
                "misp_tag_for_bot": "<insert MISP tag to mark inserted events>",
                "misp_to_ids_fields": [],
                "misp_url": "<insert url of MISP server (with trailing '/')>",
                "significant_fields": "<insert list of significant fields>"
            }
        },
        "MISP Feed": {
            "description": "Generate an output in the MISP Feed format.",
            "module": "intelmq.bots.outputs.misp.output_feed",
            "parameters": {
                "interval_event": "1 hour",
                "misp_org_name": "<org name creating the events>",
                "misp_org_uuid": "<org uuid creating the events>",
                "output_dir": "/opt/intelmq/var/lib/bots/mispfeed-output"
            }
        },
        "McAfee ESM": {
            "description": "Write events to the McAfee Enterprise Security Manager (ESM).",
            "module": "intelmq.bots.outputs.mcafee.output_esm_ip",
            "parameters": {
                "esm_ip": "1.2.3.4",
                "esm_password": "<Password>",
                "esm_user": "NGCP",
                "esm_watchlist": "<watchlist name>",
                "field": "source.ip"
            }
        },
        "MongoDB": {
            "description": "Send events to a MongoDB database.",
            "module": "intelmq.bots.outputs.mongodb.output",
            "parameters": {
                "collection": "<collection>",
                "database": "<database>",
                "db_pass": null,
                "db_user": null,
                "hierarchical_output": true,
                "host": "localhost",
                "port": "27017",
                "replacement_char": "_"
            }
        },
        "REST API": {
            "description": "Send events to a REST API listener through HTTP POST.",
            "module": "intelmq.bots.outputs.restapi.output",
            "parameters": {
                "auth_token": "<token>",
                "auth_token_name": "<token name>",
                "auth_type": "<http_basic_auth/http_header>",
                "hierarchical_output": false,
                "host": "<host>",
                "ssl_client_certificate": null,
                "use_json": true
            }
        },
        "Redis": {
            "description": "Send events to a Redis database.",
            "module": "intelmq.bots.outputs.redis.output",
            "parameters": {
                "hierarchical_output": false,
                "redis_db": 2,
                "redis_password": "<password>",
                "redis_queue": "external-redis-queue",
                "redis_server_ip": "127.0.0.1",
                "redis_server_port": 6379,
                "redis_timeout": 50000,
                "with_type": true
            }
        },
        "SMTP": {
            "description": "Send single events as CSV attachment in dynamically formatted e-mails via SMTP.",
            "module": "intelmq.bots.outputs.smtp.output",
            "parameters": {
                "fieldnames": "classification.taxonomy,classification.type,classification.identifier,source.ip,source.asn,source.port",
                "mail_from": "cert@localhost",
                "mail_to": "{ev[source.abuse_contact]}",
                "smtp_host": "localhost",
                "smtp_password": null,
                "smtp_port": null,
                "smtp_username": null,
                "ssl": false,
                "starttls": true,
                "subject": "Incident in your AS {ev[source.asn]}",
                "text": "Dear network owner,\\n\\nWe have been informed that the following device might have security problems.\\n\\nYour localhost CERT"
            }
        },
        "SQL": {
            "description": "Send events to a PostgreSQL or SQLite database.",
            "module": "intelmq.bots.outputs.sql.output",
            "parameters": {
                "autocommit": true,
                "database": "intelmq-events",
                "engine": "<postgresql OR sqlite>",
                "host": "localhost",
                "jsondict_as_string": true,
                "password": "<password>",
                "port": "5432",
                "sslmode": "require",
                "table": "events",
                "user": "intelmq"
            }
        },
        "Stomp": {
            "description": "Send events to a STMOP server.",
            "module": "intelmq.bots.outputs.stomp.output",
            "parameters": {
                "exchange": "/exchange/_push",
                "heartbeat": 60000,
                "keep_raw_field": false,
                "message_hierarchical_output": false,
                "message_jsondict_as_string": false,
                "message_with_type": false,
                "port": 61614,
                "server": "127.0.0.1",
                "single_key": false,
                "ssl_ca_certificate": "<insert path to CA file>",
                "ssl_client_certificate": "<insert path to client cert file>",
                "ssl_client_certificate_key": "<insert path to client cert key file>"
            }
        },
        "TCP": {
            "description": "Send events to a TCP server as Splunk, ElasticSearch or another IntelMQ etc.",
            "module": "intelmq.bots.outputs.tcp.output",
            "parameters": {
                "counterpart_is_intelmq": true,
                "hierarchical_output": false,
                "ip": "<ip>",
                "port": "<port>",
                "separator": "<nothing or \\n or something else>"
            }
        },
        "Touch": {
            "description": "Touch a file for every event received.",
            "module": "intelmq.bots.outputs.touch.output",
            "parameters": {
                "path": "<path to a file>"
            }
        },
        "UDP": {
            "description": "Send events to a UDP server, e.g. a syslog daemon.",
            "module": "intelmq.bots.outputs.udp.output",
            "parameters": {
                "field_delimiter": "|",
                "format": "<json/delimited> read README.md",
                "header": "<header text>",
                "keep_raw_field": false,
                "udp_host": "localhost",
                "udp_port": "<port>"
            }
        },
        "XMPP": {
            "description": "Send events to an XMPP server.",
            "module": "intelmq.bots.outputs.xmpp.output",
            "parameters": {
                "ca_certs": "/etc/ssl/certs/ca-certificates.crt",
                "hierarchical_output": false,
                "use_muc": false,
                "xmpp_password": "<xmpp password>",
                "xmpp_room": null,
                "xmpp_room_nick": null,
                "xmpp_room_password": null,
                "xmpp_server": "<xmpp server>",
                "xmpp_to_server": "<destination server>",
                "xmpp_to_user": "<destination username>",
                "xmpp_user": "<xmpp username>"
            }
        }
    }
}<|MERGE_RESOLUTION|>--- conflicted
+++ resolved
@@ -415,11 +415,7 @@
             "parameters": {}
         },
         "Cymru CAP Program": {
-<<<<<<< HEAD
-            "description": "Cymru CAP Program Parser parses and sanitizes.",
-=======
             "description": "Parse the Cymru CAP Program feed.",
->>>>>>> a67c4e4a
             "module": "intelmq.bots.parsers.cymru.parser_cap_program",
             "parameters": {}
         },
