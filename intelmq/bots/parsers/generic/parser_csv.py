--- conflicted
+++ resolved
@@ -87,8 +87,6 @@
         event = self.new_event(report)
 
         for key, value in zip(self.columns, row):
-<<<<<<< HEAD
-
             keys = key.split('|') if '|' in key else [key, ]
             for key in keys:
                 if isinstance(value, str) and not value:  # empty string is never valid
@@ -119,36 +117,11 @@
                         value = self.type_translation[value]
                     elif not hasattr(self.parameters, 'type'):
                         continue
-                elif key.startswith('extra.') and value:
-                    extra[key[6:]] = value
-                    break
                 if event.add(key, value, raise_failure=False):
                     break
             else:
                 # if the value sill remains unadded we need to inform
                 raise exceptions.InvalidValue(keys, value)
-=======
-            regex = self.column_regex_search.get(key, None)
-            if regex:
-                search = re.search(regex, value)
-                if search:
-                    value = search.group(0)
-                else:
-                    value = None
-
-            if key in ["__IGNORE__", ""]:
-                continue
-            if key in ["time.source", "time.destination"]:
-                value = TIME_CONVERSIONS[self.time_format](value)
-            elif key.endswith('.url') and '://' not in value:
-                value = self.parameters.default_url_protocol + value
-            elif key in ["classification.type"] and self.type_translation:
-                if value in self.type_translation:
-                    value = self.type_translation[value]
-                elif not hasattr(self.parameters, 'type'):
-                    continue
-            event.add(key, value)
->>>>>>> 1236c323
 
         if hasattr(self.parameters, 'type')\
                 and "classification.type" not in event:
