# -*- coding: utf-8 -*-
""" IntelMQ parser for Netlab 360 data feeds. """

from intelmq.lib.bot import ParserBot
from intelmq.lib.harmonization import DateTime


class Netlab360ParserBot(ParserBot):
<<<<<<< HEAD
    DGA_FEED = {'http://data.netlab.360.com/feeds/dga/dga.txt'}
    MAGNITUDE_FEED = {'http://data.netlab.360.com/feeds/ek/magnitude.txt'}
    MIRAI_SCANNER_FEED = {'http://data.netlab.360.com/feeds/mirai-scanner/scanner.list'}
    HAJIME_SCANNER_FEED = {'http://data.netlab.360.com/feeds/hajime-scanner/bot.list',
                           'https://data.netlab.360.com/feeds/hajime-scanner/bot.list'}
=======
    DGA_FEED = {'http://data.netlab.360.com/feeds/dga/dga.txt',
                'https://data.netlab.360.com/feeds/dga/dga.txt'}
    MAGNITUDE_FEED = {'http://data.netlab.360.com/feeds/ek/magnitude.txt',
                      'https://data.netlab.360.com/feeds/ek/magnitude.txt'}
    MIRAI_SCANNER_FEED = {'http://data.netlab.360.com/feeds/mirai-scanner/scanner.list',
                          'https://data.netlab.360.com/feeds/mirai-scanner/scanner.list'}
>>>>>>> 7f6f59b4

    def parse_line(self, line, report):
        if line.startswith('#') or not line.strip():
            self.tempdata.append(line)

        else:
            value = line.split('\t')
            event = self.new_event(report)
            event.add('classification.identifier', value[0].lower())
            event.add('raw', line)

            if report['feed.url'] in Netlab360ParserBot.DGA_FEED:
                event.add('source.fqdn', value[1])
                # DGA Feed format is
                # DGA family, Domian, Start and end of valid time(UTC)

                event.add('time.source', value[2] + ' UTC')
                if event['time.source'] > event['time.observation']:
                    event.change('time.source', event['time.observation'])
                event.add('classification.type', 'c2server')
                event.add('event_description.url', 'http://data.netlab.360.com/dga')

            elif report['feed.url'] in Netlab360ParserBot.MAGNITUDE_FEED:
                event.add('time.source', DateTime.from_timestamp(int(value[1])))
                event.add('source.ip', value[2])
                # ignore ips as fqdns
                event.add('source.fqdn', value[3], raise_failure=False)
                if value[4] != 'N/A':
                    event.add('source.url', value[4])
                event.add('classification.type', 'exploit')
                event.add('event_description.url', 'http://data.netlab.360.com/ek')
            elif report['feed.url'] in Netlab360ParserBot.MIRAI_SCANNER_FEED:
                event.add('time.source', value[0] + ' UTC')
                event.add('source.ip', value[1].replace('sip=', ''))
                event.add('destination.port', value[2].replace('dport=', ''))
                event.add('classification.type', 'scanner')
                event.add('classification.identifier', 'mirai', overwrite=True)
            elif report['feed.url'] in Netlab360ParserBot.HAJIME_SCANNER_FEED:
                event.add('time.source', value[0] + 'T00:00:00 UTC')
                event.add('source.ip', value[1].replace('ip=', ''))
                event.add('classification.type', 'scanner')
                event.add('classification.identifier', 'hajime', overwrite=True)
            else:
                raise ValueError('Unknown data feed %s.' % report['feed.url'])

            yield event


BOT = Netlab360ParserBot<|MERGE_RESOLUTION|>--- conflicted
+++ resolved
@@ -6,20 +6,14 @@
 
 
 class Netlab360ParserBot(ParserBot):
-<<<<<<< HEAD
-    DGA_FEED = {'http://data.netlab.360.com/feeds/dga/dga.txt'}
-    MAGNITUDE_FEED = {'http://data.netlab.360.com/feeds/ek/magnitude.txt'}
-    MIRAI_SCANNER_FEED = {'http://data.netlab.360.com/feeds/mirai-scanner/scanner.list'}
-    HAJIME_SCANNER_FEED = {'http://data.netlab.360.com/feeds/hajime-scanner/bot.list',
-                           'https://data.netlab.360.com/feeds/hajime-scanner/bot.list'}
-=======
     DGA_FEED = {'http://data.netlab.360.com/feeds/dga/dga.txt',
                 'https://data.netlab.360.com/feeds/dga/dga.txt'}
     MAGNITUDE_FEED = {'http://data.netlab.360.com/feeds/ek/magnitude.txt',
                       'https://data.netlab.360.com/feeds/ek/magnitude.txt'}
     MIRAI_SCANNER_FEED = {'http://data.netlab.360.com/feeds/mirai-scanner/scanner.list',
                           'https://data.netlab.360.com/feeds/mirai-scanner/scanner.list'}
->>>>>>> 7f6f59b4
+    HAJIME_SCANNER_FEED = {'http://data.netlab.360.com/feeds/hajime-scanner/bot.list',
+                           'https://data.netlab.360.com/feeds/hajime-scanner/bot.list'}
 
     def parse_line(self, line, report):
         if line.startswith('#') or not line.strip():
