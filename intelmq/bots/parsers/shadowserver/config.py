--- conflicted
+++ resolved
@@ -2346,11 +2346,7 @@
         # FIXME Is is mappable to some classification.* field? Not included in example data.
         ('extra.', 'family', validate_to_none),
         ('source.network', 'network', validate_to_none),
-<<<<<<< HEAD
-        ('extra.', 'version', validate_to_none),
-=======
         (False, 'version', validate_to_none),  # we can ignore the IP version, it's obvious fron the address
->>>>>>> 46ef3404
         ('extra.', 'routedspoof', validate_to_none),
         ('extra.', 'session', convert_int),
         ('extra.', 'nat', convert_bool),
@@ -2358,10 +2354,7 @@
     ],
     'constant_fields': {
         # FIXME Check if the classification is correct
-<<<<<<< HEAD
-=======
         'classification.identifier': 'ip-spoofer',
->>>>>>> 46ef3404
         'classification.taxonomy': 'fraud',
         'classification.type': 'masquerade',
     }
@@ -2388,11 +2381,7 @@
     ('Amplification-DDoS-Victim', 'ddos_amplification', amplification_ddos_victim),
     ('Blacklisted-IP', 'blacklist', blocklist),
     ('Blocklist', 'blocklist', blocklist),
-<<<<<<< HEAD
-    ('CAIDA', 'scan_caida', caida),
-=======
     ('CAIDA-IP-Spoofer', 'caida_ip_spoofer', caida),
->>>>>>> 46ef3404
     ('Compromised-Website', 'compromised_website', compromised_website),
     ('DNS-Open-Resolvers', 'scan_dns', dns_open_resolvers),
     ('Darknet', 'darknet', darknet),
