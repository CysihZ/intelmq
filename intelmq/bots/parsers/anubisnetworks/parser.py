# -*- coding: utf-8 -*-
"""
AnubisNetworks Cyberfeed Stream parser ::

    _ts                                     => time.source
    trojanfamily                            => malware.name

    env.remote_addr                         => source.ip
    env.remote_port                         => source.port
    env.server_addr                         => destination.ip
    env.server_port                         => destination.port
    env.server_name                         => destination.fqdn
    env.request_method                      => extra.method
    env.cookies                             => extra.cookies
    env.path_info                           => extra.path_info
    env.http_referer                        => extra.http_referer

<<<<<<< HEAD
    _geo_env_remote_addr.country_code       => source.geolocation.cc
    _geo_env_remote_addr.country_name       => source.geolocation.country
    _geo_env_remote_addr.region             => source.geolocation.region
    _geo_env_remote_addr.city               => source.geolocation.city
    _geo_env_remote_addr.asn                => source.geolocation.asn
    _geo_env_remote_addr.asn_name           => source.geolocation.as_name
    _geo_env_remote_addr.longitude          => source.geolocation.longitude
    _geo_env_remote_addr.longitude          => source.geolocation.longitude
    _geo_env_remote_addr.ip + netmask       => source.network

Currently ignored and probably useful::
=======
_origin                                 => extra._origin
_provider                               => extra._provider
pattern_verified                        => extra.pattern_verified

_geo_env_remote_addr.country_code       => source.geolocation.cc
_geo_env_remote_addr.country_name       => source.geolocation.country
_geo_env_remote_addr.region             => source.geolocation.region
_geo_env_remote_addr.city               => source.geolocation.city
_geo_env_remote_addr.asn                => source.geolocation.asn
_geo_env_remote_addr.asn_name           => source.geolocation.as_name
_geo_env_remote_addr.longitude          => source.geolocation.longitude
_geo_env_remote_addr.longitude          => source.geolocation.longitude
_geo_env_remote_addr.ip + netmask       => source.network
>>>>>>> a8af2d7b

    btrack{id(hex),checkins(int),first(timestamp),since(int),days(int),changes(int),seen(ts),last_ip(ip),sameip(int)}
           Tracking data for devices and relations to sinkholed domains
    _geo_btrack_last_ip, _geo_env_server_addr (same fields as _geo_env_remote_addr)
    _anbtr (hex)
    env.http_xff (list of ips), X-Forwarded header as injected by proxies
    dcu_ts (timestamp)
    _geo_env_remote_addr.postal_code

"""
import json

from intelmq.lib import utils
from intelmq.lib.bot import Bot
from intelmq.lib.harmonization import DateTime

MAP_geo_env_remote_addr = {'country_code': 'source.geolocation.cc',
                           "country_code": 'source.geolocation.cc',
                           "country_name": 'source.geolocation.country',
                           "region": 'source.geolocation.region',
                           "city": 'source.geolocation.city',
                           "asn_name": 'source.as_name',
                           "asn": 'source.asn',
                           "longitude": 'source.geolocation.longitude',
                           "latitude": 'source.geolocation.latitude',
                           }


class AnubisNetworksParserBot(Bot):

    def process(self):
        report = self.receive_message()
        raw_report = json.loads(utils.base64_decode(report.get('raw')))
        extra = {}
        event = self.new_event(report)
        event.add("raw", report.get('raw'), sanitize=False)
        event.add('classification.type', 'malware')
        event.add('event_description.text', 'Sinkhole attempted connection')

        for key, value in raw_report.items():
            if key == "_ts":
                event.add('time.source', DateTime.from_timestamp(int(value)))     # Source is UTC
            if key == "trojanfamily":
                event.add('malware.name', value)
            if key == "env":
                if "remote_addr" in value:
                    event.add('source.ip', value["remote_addr"])
                if "remote_port" in value:
                    event.add('source.port', value["remote_port"])
                if "server_addr" in value:
                    event.add('destination.ip', value["server_addr"])
                if "server_port" in value:
                    event.add('destination.port', value["server_port"])
                if "server_name" in value:
                    event.add('destination.fqdn', value["server_name"],
                              raise_failure=False)
                for k in ["request_method", "cookies", "path_info", "http_referer"]:
                    if k in value:
                        extra[k] = value[k]
            if key == "_geo_env_remote_addr":
                for k, v in MAP_geo_env_remote_addr.items():
                    if k in value:
                        event[v] = value[k]
                if "ip" in value and "netmask" in value:
                    event.add('source.network', '%s/%s' % (value["ip"], value["netmask"]))
            if key in ["_origin", "_provider", "pattern_verified"]:
                extra[key] = value
        if extra:
            event.add('extra', extra)
        self.send_message(event)
        self.acknowledge_message()


BOT = AnubisNetworksParserBot<|MERGE_RESOLUTION|>--- conflicted
+++ resolved
@@ -15,33 +15,11 @@
     env.path_info                           => extra.path_info
     env.http_referer                        => extra.http_referer
 
-<<<<<<< HEAD
-    _geo_env_remote_addr.country_code       => source.geolocation.cc
-    _geo_env_remote_addr.country_name       => source.geolocation.country
-    _geo_env_remote_addr.region             => source.geolocation.region
-    _geo_env_remote_addr.city               => source.geolocation.city
-    _geo_env_remote_addr.asn                => source.geolocation.asn
-    _geo_env_remote_addr.asn_name           => source.geolocation.as_name
-    _geo_env_remote_addr.longitude          => source.geolocation.longitude
-    _geo_env_remote_addr.longitude          => source.geolocation.longitude
-    _geo_env_remote_addr.ip + netmask       => source.network
+    _origin                                 => extra._origin
+    _provider                               => extra._provider
+    pattern_verified                        => extra.pattern_verified
 
 Currently ignored and probably useful::
-=======
-_origin                                 => extra._origin
-_provider                               => extra._provider
-pattern_verified                        => extra.pattern_verified
-
-_geo_env_remote_addr.country_code       => source.geolocation.cc
-_geo_env_remote_addr.country_name       => source.geolocation.country
-_geo_env_remote_addr.region             => source.geolocation.region
-_geo_env_remote_addr.city               => source.geolocation.city
-_geo_env_remote_addr.asn                => source.geolocation.asn
-_geo_env_remote_addr.asn_name           => source.geolocation.as_name
-_geo_env_remote_addr.longitude          => source.geolocation.longitude
-_geo_env_remote_addr.longitude          => source.geolocation.longitude
-_geo_env_remote_addr.ip + netmask       => source.network
->>>>>>> a8af2d7b
 
     btrack{id(hex),checkins(int),first(timestamp),since(int),days(int),changes(int),seen(ts),last_ip(ip),sameip(int)}
            Tracking data for devices and relations to sinkholed domains
