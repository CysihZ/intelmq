--- conflicted
+++ resolved
@@ -254,15 +254,6 @@
         }
     },
     {
-<<<<<<< HEAD
-        "rulename": "Avalanche",
-        "if": {
-            "classification.type": "botnet drone",
-            "malware.name": "^avalanche(-[a-z]+)?$"
-        },
-        "then": {
-            "classification.identifier": "avalanche"
-=======
         "rulename": "Spamhaus CERT iotrdp",
         "if": {
             "malware.name": "^iotrdp$",
@@ -272,7 +263,6 @@
             "classification.taxonomy": "vulnerable",
             "classification.type": "vulnerable service",
             "classification.identifier": "openrdp"
->>>>>>> 6166ffb0
         }
     }
 ]