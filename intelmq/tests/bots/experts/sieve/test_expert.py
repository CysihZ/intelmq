# -*- coding: utf-8 -*-
from __future__ import unicode_literals

import unittest
import os
import intelmq.lib.test as test
from intelmq.bots.experts.sieve.expert import SieveExpertBot

EXAMPLE_INPUT = {"__type": "Event",
                 "source.ip": "127.0.0.1",
                 "source.abuse_contact": "abuse@example.com",
                 "time.observation": "2017-01-01T00:00:00+00:00",
                 }

EXAMPLE_MD5 = {"__type": "Event",
               "malware.hash.md5": "0904631316551",
               }


@test.skip_exotic()
class TestSieveExpertBot(test.BotTestCase, unittest.TestCase):
    """
    A TestCase for SieveExpertBot.
    """

    @classmethod
    def set_bot(cls):
        cls.bot_reference = SieveExpertBot

    def test_if_clause(self):
        """ Test processing of subsequent if clauses. """
        self.sysconfig['file'] = os.path.join(os.path.dirname(__file__), 'test_sieve_files/test_if_clause.sieve')

        # assert first if clause is matched
        event1 = EXAMPLE_INPUT.copy()
        event1['comment'] = 'changeme'
        expected1 = EXAMPLE_INPUT.copy()
        expected1['comment'] = 'changed'
        self.input_message = event1
        self.run_bot()
        self.assertMessageEqual(0, expected1)

        # assert second if clause is matched
        event2 = EXAMPLE_INPUT.copy()
        event2['source.ip'] = '192.168.0.1'
        expected2 = EXAMPLE_INPUT.copy()
        expected2['source.ip'] = '192.168.0.2'
        self.input_message = event2
        self.run_bot()
        self.assertMessageEqual(0, expected2)

        # assert both if clauses are matched
        event3 = EXAMPLE_INPUT.copy()
        event3['comment'] = 'changeme'
        event3['source.ip'] = '192.168.0.1'
        expected3 = EXAMPLE_INPUT.copy()
        expected3['comment'] = 'changed'
        expected3['source.ip'] = '192.168.0.2'
        self.input_message = event3
        self.run_bot()
        self.assertMessageEqual(0, expected3)

        # assert none of the if clauses matched
        event4 = EXAMPLE_INPUT.copy()
        self.input_message = event4
        self.run_bot()
        self.assertMessageEqual(0, event4)

    def test_if_else_clause(self):
        """ Test processing else clause. """
        self.sysconfig['file'] = os.path.join(os.path.dirname(__file__), 'test_sieve_files/test_if_else_clause.sieve')

        # assert that event matches if clause
        event1 = EXAMPLE_INPUT.copy()
        event1['comment'] = 'match'
        expected1 = EXAMPLE_INPUT.copy()
        expected1['comment'] = 'matched'
        self.input_message = event1
        self.run_bot()
        self.assertMessageEqual(0, expected1)

        # assert that action in else clause is applied
        event2 = EXAMPLE_INPUT.copy()
        event2['comment'] = 'foobar'
        expected2 = EXAMPLE_INPUT.copy()
        expected2['comment'] = 'notmatched'
        self.input_message = event2
        self.run_bot()
        self.assertMessageEqual(0, expected2)

    def test_if_elif_clause(self):
        """ Test processing elif clauses. """
        self.sysconfig['file'] = os.path.join(os.path.dirname(__file__), 'test_sieve_files/test_if_elif_clause.sieve')

        # test match if clause
        event = EXAMPLE_INPUT.copy()
        event['comment'] = 'match1'
        expected = EXAMPLE_INPUT.copy()
        expected['comment'] = 'changed1'
        self.input_message = event
        self.run_bot()
        self.assertMessageEqual(0, expected)

        # test match first elif clause
        event['comment'] = 'match2'
        expected['comment'] = 'changed2'
        self.input_message = event
        self.run_bot()
        self.assertMessageEqual(0, expected)

        # test match second elif clause
        event['comment'] = 'match3'
        expected['comment'] = 'changed3'
        self.input_message = event
        self.run_bot()
        self.assertMessageEqual(0, expected)

        # test no match
        event['comment'] = 'foobar'
        self.input_message = event
        self.run_bot()
        self.assertMessageEqual(0, event)

    def test_if_elif_else_clause(self):
        """ Test processing if, elif, and else clause. """
        self.sysconfig['file'] = os.path.join(os.path.dirname(__file__),
                                              'test_sieve_files/test_if_elif_else_clause.sieve')

        # test match if clause
        event = EXAMPLE_INPUT.copy()
        event['comment'] = 'match1'
        expected = EXAMPLE_INPUT.copy()
        expected['comment'] = 'changed1'
        self.input_message = event
        self.run_bot()
        self.assertMessageEqual(0, expected)

        # test match elif clause
        event['comment'] = 'match2'
        expected['comment'] = 'changed2'
        self.input_message = event
        self.run_bot()
        self.assertMessageEqual(0, expected)

        # test match else clause
        event['comment'] = 'match3'
        expected['comment'] = 'changed3'
        self.input_message = event
        self.run_bot()
        self.assertMessageEqual(0, expected)

    def test_or_match(self):
        """ Test Or Operator in match"""
        self.sysconfig['file'] = os.path.join(os.path.dirname(__file__), 'test_sieve_files/test_or_match.sieve')

        # Expressions: TRUE || TRUE => TRUE
        truetrue = EXAMPLE_INPUT.copy()
        truetrue['comment'] = "I am TRUE in OR clause"
        truetrue_result = truetrue.copy()
        truetrue_result['source.ip'] = "10.9.8.7"
        self.input_message = truetrue
        self.run_bot()
        self.assertMessageEqual(0, truetrue_result)

        # Expressions: TRUE || FALSE => TRUE
        truefalse = EXAMPLE_INPUT.copy()
        truefalse['comment'] = "I am NOT True in OR clause"
        truefalse_result = truefalse.copy()
        truefalse_result['source.ip'] = "10.9.8.7"
        self.input_message = truefalse
        self.run_bot()
        self.assertMessageEqual(0, truefalse_result)

        # Expressions: FALSE || TRUE => TRUE
        falsetrue = EXAMPLE_INPUT.copy()
        falsetrue['source.abuse_contact'] = "test@test.eu"
        falsetrue['comment'] = "I am TRUE in OR clause"
        falsetrue_result = falsetrue.copy()
        falsetrue_result['source.ip'] = "10.9.8.7"
        self.input_message = falsetrue
        self.run_bot()
        self.assertMessageEqual(0, falsetrue_result)

        # Expressions: FALSE || FALSE => FALSE
        falsefalse = EXAMPLE_INPUT.copy()
        falsefalse['source.abuse_contact'] = "test@test.eu"
        falsefalse['comment'] = "I am NOT True in OR clause"
        falsefalse_result = falsefalse.copy()
        self.input_message = falsefalse
        self.run_bot()
        self.assertMessageEqual(0, falsefalse_result)

    def test_and_match(self):
        """ Test And Operator in match"""
        self.sysconfig['file'] = os.path.join(os.path.dirname(__file__), 'test_sieve_files/test_and_match.sieve')

        # Expressions: TRUE && TRUE => TRUE
        truetrue = EXAMPLE_INPUT.copy()
        truetrue['comment'] = "I am TRUE in AND clause"
        truetrue_result = truetrue.copy()
        truetrue_result['source.ip'] = "10.9.8.7"
        self.input_message = truetrue
        self.run_bot()
        self.assertMessageEqual(0, truetrue_result)

        # Expressions: TRUE && FALSE => FALSE
        truefalse = EXAMPLE_INPUT.copy()
        truefalse['comment'] = "I am NOT True in AND clause"
        truefalse_result = truefalse.copy()
        self.input_message = truefalse
        self.run_bot()
        self.assertMessageEqual(0, truefalse_result)

        # Expressions: FALSE && TRUE => FALSE
        falsetrue = EXAMPLE_INPUT.copy()
        falsetrue['source.abuse_contact'] = "test@test.eu"
        falsetrue['comment'] = "I am TRUE in AND clause"
        falsetrue_result = falsetrue.copy()
        self.input_message = falsetrue
        self.run_bot()
        self.assertMessageEqual(0, falsetrue_result)

        # Expressions: FALSE && FALSE => FALSE
        falsefalse = EXAMPLE_INPUT.copy()
        falsefalse['source.abuse_contact'] = "test@test.eu"
        falsefalse['comment'] = "I am NOT True in AND clause"
        falsefalse_result = falsefalse.copy()
        self.input_message = falsefalse
        self.run_bot()
        self.assertMessageEqual(0, falsefalse_result)

    def test_precedence(self):
        """ Test precedence of operators """
        self.sysconfig['file'] = os.path.join(os.path.dirname(__file__), 'test_sieve_files/test_precedence.sieve')

        # test && has higher precedence than ||
        event = EXAMPLE_INPUT.copy()
        event['feed.provider'] = 'acme'
        expected = event.copy()
        expected['comment'] = 'match1'
        self.input_message = event
        self.run_bot()
        self.assertMessageEqual(0, expected)

        # test round braces to change precedence
        event = EXAMPLE_INPUT.copy()
        event['source.abuse_contact'] = 'abuse@example.com'
        event['source.ip'] = '5.6.7.8'
        expected = event.copy()
        expected['comment'] = 'match2'
        self.input_message = event
        self.run_bot()
        self.assertMessageEqual(0, expected)

    def test_string_equal_match(self):
        """ Test == string match """
        self.sysconfig['file'] = os.path.join(os.path.dirname(__file__),
                                              'test_sieve_files/test_string_equal_match.sieve')

        # positive test
        event = EXAMPLE_INPUT.copy()
        event['source.fqdn'] = 'www.example.com'
        expected = event.copy()
        expected['comment'] = 'match'
        self.input_message = event
        self.run_bot()
        self.assertMessageEqual(0, expected)

        # negative test (key doesn't match)
        event = EXAMPLE_INPUT.copy()
        event['source.fqdn'] = 'www.hotmail.com'
        self.input_message = event
        self.run_bot()
        self.assertMessageEqual(0, event)

        # negative test (key not defined)
        event = EXAMPLE_INPUT.copy()
        self.input_message = event
        self.run_bot()
        self.assertMessageEqual(0, event)

    def test_string_not_equal_match(self):
        """ Test != string match """
        self.sysconfig['file'] = os.path.join(os.path.dirname(__file__),
                                              'test_sieve_files/test_string_not_equal_match.sieve')

        # positive test (key mismatch)
        event = EXAMPLE_INPUT.copy()
        event['source.fqdn'] = 'mail.ru'
        expected = event.copy()
        expected['comment'] = 'match'
        self.input_message = event
        self.run_bot()
        self.assertMessageEqual(0, expected)

        # positive test (key undefined)
        event = EXAMPLE_INPUT.copy()
        expected = event.copy()
        expected['comment'] = 'match'
        self.input_message = event
        self.run_bot()
        self.assertMessageEqual(0, expected)

        # negative test
        event = EXAMPLE_INPUT.copy()
        event['source.fqdn'] = 'www.example.com'
        self.input_message = event
        self.run_bot()
        self.assertMessageEqual(0, event)

    def test_string_contains_match(self):
        """ Test :contains string match """
        self.sysconfig['file'] = os.path.join(os.path.dirname(__file__),
                                              'test_sieve_files/test_string_contains_match.sieve')

        # positive test
        event = EXAMPLE_INPUT.copy()
        event['source.url'] = 'https://www.switch.ch/security/'
        expected = event.copy()
        expected['comment'] = 'match'
        self.input_message = event
        self.run_bot()
        self.assertMessageEqual(0, expected)

        # negative test (key mismatch)
        event = EXAMPLE_INPUT.copy()
        event['source.url'] = 'https://www.ripe.net/'
        self.input_message = event
        self.run_bot()
        self.assertMessageEqual(0, event)

        # negative test (key undefined)
        event = EXAMPLE_INPUT.copy()
        self.input_message = event
        self.run_bot()
        self.assertMessageEqual(0, event)

    def test_string_notcontains_match(self):
        """ Test :notcontains string match."""
        self.sysconfig['file'] = os.path.join(os.path.dirname(__file__),
                                              'test_sieve_files/test_string_notcontains_match.sieve')

        # positive test (key undefined)
        event = EXAMPLE_INPUT.copy()
        expected = event.copy()
        expected['comment'] = 'match'
        self.input_message = event
        self.run_bot()
        self.assertMessageEqual(0, expected)

        # positive test (key mismatch)
        event = EXAMPLE_INPUT.copy()
        event['source.url'] = 'https://www.switch.ch/security/'
        expected = event.copy()
        expected['comment'] = 'match'
        self.input_message = event
        self.run_bot()
        self.assertMessageEqual(0, expected)

        # negative test (key match)
        event = EXAMPLE_INPUT.copy()
        event['source.url'] = 'https://www.google.com/'
        self.input_message = event
        self.run_bot()
        self.assertMessageEqual(0, event)


    def test_string_regex_match(self):
        """ Test =~ string match """
        self.sysconfig['file'] = os.path.join(os.path.dirname(__file__),
                                              'test_sieve_files/test_string_regex_match.sieve')

        # positive test
        event = EXAMPLE_INPUT.copy()
        event['source.url'] = 'https://www.switch.ch/security'
        expected = event.copy()
        expected['comment'] = 'match'
        self.input_message = event
        self.run_bot()
        self.assertMessageEqual(0, expected)

        # negative test (key mismatch)
        event = EXAMPLE_INPUT.copy()
        event['source.url'] = 'http://www.example.com'
        self.input_message = event
        self.run_bot()
        self.assertMessageEqual(0, event)

        # negative test (key undefined)
        event = EXAMPLE_INPUT.copy()
        self.input_message = event
        self.run_bot()
        self.assertMessageEqual(0, event)

    def test_string_inverse_regex_match(self):
        """ Test !~ string match """
        self.sysconfig['file'] = os.path.join(os.path.dirname(__file__),
                                              'test_sieve_files/test_string_inverse_regex_match.sieve')

        # positive test (key mismatch)
        event = EXAMPLE_INPUT.copy()
        event['source.url'] = 'http://www.example.com'
        expected = event.copy()
        expected['comment'] = 'match'
        self.input_message = event
        self.run_bot()
        self.assertMessageEqual(0, expected)

        # positive test (key undefined)
        event = EXAMPLE_INPUT.copy()
        expected = event.copy()
        expected['comment'] = 'match'
        self.input_message = event
        self.run_bot()
        self.assertMessageEqual(0, expected)

        # negative test (key match)
        event = EXAMPLE_INPUT.copy()
        event['source.url'] = 'https://www.switch.ch/security'
        self.input_message = event
        self.run_bot()
        self.assertMessageEqual(0, event)

    def test_string_invalid_ipaddr(self):
        """ Tests validation of harmonization for IP addresses. """
        self.sysconfig['file'] = os.path.join(os.path.dirname(__file__),
                                              'test_sieve_files/test_string_invalid_ipaddr.sieve')

        event = EXAMPLE_INPUT.copy()
        self.input_message = event
        with self.assertRaises(ValueError) as context:
            self.run_bot()
        exception = context.exception
        self.assertRegex(str(exception), 'Invalid ip address:')

    def test_numeric_equal_match(self):
        """ Test == numeric match """
        self.sysconfig['file'] = os.path.join(os.path.dirname(__file__),
                                              'test_sieve_files/test_numeric_equal_match.sieve')

        # if match drop
        numeric_match_true = EXAMPLE_INPUT.copy()
        numeric_match_true['feed.accuracy'] = 100.0
        self.input_message = numeric_match_true
        self.run_bot()
        self.assertOutputQueueLen(0)

        # if doesn't match keep
        numeric_match_false = EXAMPLE_INPUT.copy()
        numeric_match_false['feed.accuracy'] = 50.0
        self.input_message = numeric_match_false
        self.run_bot()
        self.assertMessageEqual(0, numeric_match_false)

    def test_numeric_not_equal_match(self):
        """ Test != numeric match """
        self.sysconfig['file'] = os.path.join(os.path.dirname(__file__),
                                              'test_sieve_files/test_numeric_not_equal_match.sieve')

        # if not equal drop
        numeric_match_false = EXAMPLE_INPUT.copy()
        numeric_match_false['feed.accuracy'] = 50.0
        self.input_message = numeric_match_false
        self.run_bot()
        self.assertOutputQueueLen(0)

        # if equal keep
        numeric_match_true = EXAMPLE_INPUT.copy()
        numeric_match_true['feed.accuracy'] = 100
        self.input_message = numeric_match_true
        self.run_bot()
        self.assertMessageEqual(0, numeric_match_true)

    def test_numeric_less_than_match(self):
        """ Test < numeric match """
        self.sysconfig['file'] = os.path.join(os.path.dirname(__file__),
                                              'test_sieve_files/test_numeric_less_than_match.sieve')

        # if less than drop
        numeric_match_true = EXAMPLE_INPUT.copy()
        numeric_match_true['feed.accuracy'] = 50.0
        self.input_message = numeric_match_true
        self.run_bot()
        self.assertOutputQueueLen(0)

        # if greater than keep
        numeric_match_false = EXAMPLE_INPUT.copy()
        numeric_match_false['feed.accuracy'] = 99.5
        self.input_message = numeric_match_false
        self.run_bot()
        self.assertMessageEqual(0, numeric_match_false)

    def test_numeric_less_than_or_equal_match(self):
        """ Test <= numeric match """
        self.sysconfig['file'] = os.path.join(os.path.dirname(__file__),
                                              'test_sieve_files/test_numeric_less_than_or_equal_match.sieve')

        # if less than drop
        numeric_match_false = EXAMPLE_INPUT.copy()
        numeric_match_false['feed.accuracy'] = 40.0
        self.input_message = numeric_match_false
        self.run_bot()
        self.assertOutputQueueLen(0)

        # if equal drop
        numeric_match_false = EXAMPLE_INPUT.copy()
        numeric_match_false['feed.accuracy'] = 90
        self.input_message = numeric_match_false
        self.run_bot()
        self.assertOutputQueueLen(0)

        # if greater than keep
        numeric_match_true = EXAMPLE_INPUT.copy()
        numeric_match_true['feed.accuracy'] = 95.0
        self.input_message = numeric_match_true
        self.run_bot()
        self.assertMessageEqual(0, numeric_match_true)

    def test_numeric_greater_than_match(self):
        """ Test > numeric match """
        self.sysconfig['file'] = os.path.join(os.path.dirname(__file__),
                                              'test_sieve_files/test_numeric_greater_than_match.sieve')

        # if greater than drop
        numeric_match_true = EXAMPLE_INPUT.copy()
        numeric_match_true['feed.accuracy'] = 50.0
        self.input_message = numeric_match_true
        self.run_bot()
        self.assertOutputQueueLen(0)

        # if less than keep
        numeric_match_false = EXAMPLE_INPUT.copy()
        numeric_match_false['feed.accuracy'] = 35.5
        self.input_message = numeric_match_false
        self.run_bot()
        self.assertMessageEqual(0, numeric_match_false)

    def test_numeric_greater_than_or_equal_match(self):
        """ Test >= numeric match """
        self.sysconfig['file'] = os.path.join(os.path.dirname(__file__),
                                              'test_sieve_files/test_numeric_greater_than_or_equal_match.sieve')

        # if less than keep
        numeric_match_false = EXAMPLE_INPUT.copy()
        numeric_match_false['feed.accuracy'] = 40.0
        self.input_message = numeric_match_false
        self.run_bot()
        self.assertMessageEqual(0, numeric_match_false)

        # if equal drop
        numeric_match_false = EXAMPLE_INPUT.copy()
        numeric_match_false['feed.accuracy'] = 90
        self.input_message = numeric_match_false
        self.run_bot()
        self.assertOutputQueueLen(0)

        # if greater than drop
        numeric_match_true = EXAMPLE_INPUT.copy()
        numeric_match_true['feed.accuracy'] = 95.0
        self.input_message = numeric_match_true
        self.run_bot()
        self.assertOutputQueueLen(0)

    def test_numeric_invalid_key(self):
        """ Tests validation of harmonization for numeric types. """
        self.sysconfig['file'] = os.path.join(os.path.dirname(__file__),
                                              'test_sieve_files/test_numeric_invalid_key.sieve')

        event = EXAMPLE_INPUT.copy()
        self.input_message = event
        with self.assertRaises(ValueError) as context:
            self.run_bot()
        exception = context.exception
        self.assertRegex(str(exception), '.*Incompatible type: FQDN\.$')

    def test_exists_match(self):
        """ Test :exists match """
        self.sysconfig['file'] = os.path.join(os.path.dirname(__file__), 'test_sieve_files/test_exists_match.sieve')

        # positive test
        event = EXAMPLE_INPUT.copy()
        event['source.fqdn'] = 'www.example.com'
        expected = event.copy()
        expected['comment'] = 'I think therefore I am.'
        self.input_message = event
        self.run_bot()
        self.assertMessageEqual(0, expected)

        # negative test
        event = EXAMPLE_INPUT.copy()
        self.input_message = event
        self.run_bot()
        self.assertMessageEqual(0, event)

    def test_not_exists_match(self):
        """ Test :notexists match """
        self.sysconfig['file'] = os.path.join(os.path.dirname(__file__), 'test_sieve_files/test_notexists_match.sieve')

        # positive test
        event = EXAMPLE_INPUT.copy()
        expected = event.copy()
        expected['comment'] = 'I think therefore I am.'
        self.input_message = event
        self.run_bot()
        self.assertMessageEqual(0, expected)

        # negative test
        event = EXAMPLE_INPUT.copy()
        event['source.fqdn'] = 'www.example.com'
        self.input_message = event
        self.run_bot()
        self.assertMessageEqual(0, event)

    def test_string_match_value_list(self):
        """ Test string match with StringValueList """
        self.sysconfig['file'] = os.path.join(os.path.dirname(__file__),
                                              'test_sieve_files/test_string_match_value_list.sieve')

        # Match the first rule
        string_value_list_match_1 = EXAMPLE_INPUT.copy()
        string_value_list_match_1['classification.type'] = 'malware'
        string_value_list_expected_result_1 = string_value_list_match_1.copy()
        string_value_list_expected_result_1['comment'] = 'infected hosts'
        self.input_message = string_value_list_match_1
        self.run_bot()
        self.assertMessageEqual(0, string_value_list_expected_result_1)

        # Match the second rule
        string_value_list_match_2 = EXAMPLE_INPUT.copy()
        string_value_list_match_2['classification.type'] = 'c2server'
        string_value_list_expected_result_2 = string_value_list_match_2.copy()
        string_value_list_expected_result_2['comment'] = 'malicious server / service'
        self.input_message = string_value_list_match_2
        self.run_bot()
        self.assertMessageEqual(0, string_value_list_expected_result_2)

        # don't match any rule
        string_value_list_match_3 = EXAMPLE_INPUT.copy()
        string_value_list_match_3['classification.type'] = 'blacklist'
        self.input_message = string_value_list_match_3
        self.run_bot()
        self.assertMessageEqual(0, string_value_list_match_3)

    def test_numeric_match_value_list(self):
        """ Test numeric match with NumericValueList """
        self.sysconfig['file'] = os.path.join(os.path.dirname(__file__),
                                              'test_sieve_files/test_numeric_match_value_list.sieve')

        # Match the first rule
        numeric_value_list_match_1 = EXAMPLE_INPUT.copy()
        numeric_value_list_match_1['destination.asn'] = 6939
        numeric_value_list_expected_result_1 = numeric_value_list_match_1.copy()
        numeric_value_list_expected_result_1['comment'] = 'Belongs to peering group'
        self.input_message = numeric_value_list_match_1
        self.run_bot()
        self.assertMessageEqual(0, numeric_value_list_expected_result_1)

        # Match the second rule
        numeric_value_list_match_2 = EXAMPLE_INPUT.copy()
        numeric_value_list_match_2['destination.asn'] = 1930
        numeric_value_list_expected_result_2 = numeric_value_list_match_2.copy()
        numeric_value_list_expected_result_2['comment'] = 'Belongs constituency group'
        self.input_message = numeric_value_list_match_2
        self.run_bot()
        self.assertMessageEqual(0, numeric_value_list_expected_result_2)

        # don't Match any rule
        numeric_value_list_match_3 = EXAMPLE_INPUT.copy()
        numeric_value_list_match_3['destination.asn'] = 3356
        self.input_message = numeric_value_list_match_3
        self.run_bot()
        self.assertMessageEqual(0, numeric_value_list_match_3)

    def test_drop_event(self):
        """ Test if matched event is dropped and processing is stopped. """
        self.sysconfig['file'] = os.path.join(os.path.dirname(__file__), 'test_sieve_files/test_drop_event.sieve')

        event1 = EXAMPLE_INPUT.copy()
        self.input_message = event1
        self.run_bot()
        self.assertMessageEqual(0, event1)

        event2 = EXAMPLE_INPUT.copy()
        event2['comment'] = 'drop'
        self.input_message = event2
        self.run_bot()
        self.assertOutputQueueLen(0)

    def test_keep_event(self):
        """ Test if matched event is kept and processing is stopped. """
        self.sysconfig['file'] = os.path.join(os.path.dirname(__file__), 'test_sieve_files/test_keep_event.sieve')

        event1 = EXAMPLE_INPUT.copy()
        event1['comment'] = 'continue'
        self.input_message = event1
        self.run_bot()
        expected1 = EXAMPLE_INPUT.copy()
        expected1['comment'] = 'changed'
        self.assertMessageEqual(0, expected1)

        event2 = EXAMPLE_INPUT.copy()
        event2['comment'] = 'keep'
        self.input_message = event2
        self.run_bot()
        expected2 = EXAMPLE_INPUT.copy()
        expected2['comment'] = 'keep'
        self.assertMessageEqual(0, expected2)

    def test_add(self):
        """ Test adding key/value pairs """
        self.sysconfig['file'] = os.path.join(os.path.dirname(__file__), 'test_sieve_files/test_add.sieve')

        # If doesn't match, nothing should have changed
        event1 = EXAMPLE_INPUT.copy()
        self.input_message = event1
        self.run_bot()
        self.assertMessageEqual(0, event1)

        # If expression matches, destination.ip field is added
        event1['comment'] = 'add field'
        result = event1.copy()
        result['destination.ip'] = '150.50.50.10'
        self.input_message = event1
        self.run_bot()
        self.assertMessageEqual(0, result)

    def test_add_force(self):
        """ Test adding key/value pairs, overwriting existing key """
        self.sysconfig['file'] = os.path.join(os.path.dirname(__file__), 'test_sieve_files/test_add_force.sieve')

        # If doesn't match, nothing should have changed
        event1 = EXAMPLE_INPUT.copy()
        self.input_message = event1
        self.run_bot()
        self.assertMessageEqual(0, event1)

        # If expression matches, destination.ip field is added as new field
        event1['comment'] = 'add force new field'
        result = event1.copy()
        result['destination.ip'] = '150.50.50.10'
        self.input_message = event1
        self.run_bot()
        self.assertMessageEqual(0, result)

        # If expression matches, destination.ip field is added as new field
        event2 = EXAMPLE_INPUT.copy()
        event2['comment'] = 'add force existing fields'
        result2 = event2.copy()
        result2['destination.ip'] = '200.10.9.7'
        result2['source.ip'] = "10.9.8.7"
        self.input_message = event2
        self.run_bot()
        self.assertMessageEqual(0, result2)

    def test_update(self):
        """ Test updating key/value pairs """
        self.sysconfig['file'] = os.path.join(os.path.dirname(__file__), 'test_sieve_files/test_update.sieve')

        # If doesn't match, nothing should have changed
        event1 = EXAMPLE_INPUT.copy()
        self.input_message = event1
        self.run_bot()
        self.assertMessageEqual(0, event1)

        # If expression matches && parameter doesn't exists, nothing changes
        event1['comment'] = 'update new parameter'
        result = event1.copy()
        self.input_message = event1
        self.run_bot()
        self.assertMessageEqual(0, result)

        # If expression matches && parameter exists, source.ip changed
        event2 = EXAMPLE_INPUT.copy()
        event2['comment'] = 'update existing parameter'
        result2 = event2.copy()
        result2['source.ip'] = '10.9.8.7'
        self.input_message = event2
        self.run_bot()
        self.assertMessageEqual(0, result2)

    def test_remove(self):
        """ Test removing keys """
        self.sysconfig['file'] = os.path.join(os.path.dirname(__file__), 'test_sieve_files/test_remove.sieve')

        # If doesn't match, nothing should have changed
        event1 = EXAMPLE_INPUT.copy()
        self.input_message = event1
        self.run_bot()
        self.assertMessageEqual(0, event1)

        # If expression matches && parameter exists, parameter is removed
        event1['comment'] = 'remove parameter'
        result = event1.copy()
        event1['destination.ip'] = '192.168.10.1'
        self.input_message = event1
        self.run_bot()
        self.assertMessageEqual(0, result)

        # If expression matches && parameter doesn't exist, nothing happens
        event2 = EXAMPLE_INPUT.copy()
        event2['comment'] = 'remove parameter'
        result2 = event2.copy()
        self.input_message = event2
        self.run_bot()
        self.assertMessageEqual(0, result2)

    def test_multiple_actions(self):
        """ Test applying multiple actions in one rule """
        self.sysconfig['file'] = os.path.join(os.path.dirname(__file__), 'test_sieve_files/test_multiple_actions.sieve')

        event = EXAMPLE_INPUT.copy()
        event['classification.type'] = 'unknown'
        self.input_message = event
        self.run_bot()

        expected_result = event.copy()
        expected_result['source.ip'] = '127.0.0.2'
        expected_result['comment'] = 'added'
        del expected_result['classification.type']

        self.assertMessageEqual(0, expected_result)

    def test_ip_range_match(self):
        """ Test IP range match operator. """
        self.sysconfig['file'] = os.path.join(os.path.dirname(__file__), 'test_sieve_files/test_ip_range_match.sieve')

        # match /24 network
        event = EXAMPLE_INPUT.copy()
        event['source.ip'] = '192.0.0.1'
        expected = event.copy()
        expected['comment'] = 'bogon1'
        self.input_message = event
        self.run_bot()
        self.assertMessageEqual(0, expected)

        # match /16 network
        event = EXAMPLE_INPUT.copy()
        event['source.ip'] = '192.0.200.1'
        expected = event.copy()
        expected['comment'] = 'bogon2'
        self.input_message = event
        self.run_bot()
        self.assertMessageEqual(0, expected)

        # no match
        event = EXAMPLE_INPUT.copy()
        event['source.ip'] = '192.168.0.1'
        self.input_message = event
        self.run_bot()
        self.assertMessageEqual(0, event)

        # IPv6 address
        event = EXAMPLE_INPUT.copy()
        event['source.ip'] = '2001:620:0:ff::56'
        expected = event.copy()
        expected['comment'] = 'SWITCH'
        self.input_message = event
        self.run_bot()
        self.assertMessageEqual(0, expected)

        # invalid address in event should not match
        event = EXAMPLE_INPUT.copy()
        event['comment'] = '300.300.300.300'
        self.input_message = event
        self.allowed_warning_count = 1
        self.run_bot()
        self.assertLogMatches(pattern='^Could not parse IP address', levelname='WARNING')
        self.assertMessageEqual(0, event)

    def test_ip_range_list_match(self):
        """ Test IP range list match operator. """
        self.sysconfig['file'] = os.path.join(os.path.dirname(__file__),
                                              'test_sieve_files/test_ip_range_list_match.sieve')

        # positive test
        event = EXAMPLE_INPUT.copy()
        event['source.ip'] = '192.0.0.1'
        expected = event.copy()
        expected['comment'] = 'bogon'
        self.input_message = event
        self.run_bot()
        self.assertMessageEqual(0, expected)

        # negative test
        event = EXAMPLE_INPUT.copy()
        event['source.ip'] = '8.8.8.8'
        self.input_message = event
        self.run_bot()
        self.assertMessageEqual(0, event)

    def test_network_host_bits_list_match(self):
        """ Test if range list of networks with host bits set match operator. """
        self.sysconfig['file'] = os.path.join(os.path.dirname(__file__),
                                              'test_sieve_files/test_ip_range_list_match.sieve')

        # positive test
        event = EXAMPLE_INPUT.copy()
        event['source.ip'] = '169.254.2.1'
        expected = event.copy()
        expected['comment'] = 'bogon'
        self.input_message = event
        self.run_bot()
        self.assertMessageEqual(0, expected)

        # positive test
        event = EXAMPLE_INPUT.copy()
        event['source.ip'] = '169.254.3.1'
        expected = event.copy()
        expected['comment'] = 'bogon'
        self.input_message = event
        self.run_bot()
        self.assertMessageEqual(0, expected)

        # negative test
        event = EXAMPLE_INPUT.copy()
        event['source.ip'] = '169.255.2.1'
        self.input_message = event
        self.run_bot()
        self.assertMessageEqual(0, event)

    def test_comments(self):
        """ Test comments in sieve file."""
        self.sysconfig['file'] = os.path.join(os.path.dirname(__file__), 'test_sieve_files/test_comments.sieve')

        event = EXAMPLE_INPUT.copy()
        expected = event.copy()
        expected['comment'] = 'hello'
        self.input_message = event
        self.run_bot()
        self.assertMessageEqual(0, expected)

    def test_named_queues(self):
        """ Test == numeric match """
        self.sysconfig['file'] = os.path.join(os.path.dirname(__file__),
                                              'test_sieve_files/test_named_queues.sieve')

        # if match drop
        numeric_match_true = EXAMPLE_INPUT.copy()
        numeric_match_true['comment'] = "drop"
        self.input_message = numeric_match_true
        self.run_bot()
        self.assertOutputQueueLen(0)


        # if doesn't match keep
        numeric_match_false = EXAMPLE_INPUT.copy()
        numeric_match_false['comment'] = "keep without path"
        self.input_message = numeric_match_false
        self.run_bot()
        self.assertMessageEqual(0, numeric_match_false)

        # if doesn't match keep
        numeric_match_false = EXAMPLE_INPUT.copy()
        numeric_match_false['comment'] = "keep with path"
        self.input_message = numeric_match_false
        self.prepare_bot(destination_queues={"_default", "other-way"})
        self.run_bot(prepare=False)

        # if doesn't match keep
        numeric_match_false = EXAMPLE_INPUT.copy()
        numeric_match_false['comment'] = "default path"
        self.input_message = numeric_match_false
        self.run_bot()
        self.assertMessageEqual(0, numeric_match_false, path="_default")

    def test_numeric_key(self):
        """ Test == numeric match """
        self.sysconfig['file'] = os.path.join(os.path.dirname(__file__),
                                              'test_sieve_files/test_numeric_key.sieve')

        # if match drop
        numeric_match_true = EXAMPLE_INPUT.copy()
        numeric_match_true['comment'] = "drop"
        self.input_message = numeric_match_true
        self.run_bot()
        self.assertMessageEqual(0, numeric_match_true)

<<<<<<< HEAD
    def test_parentheses(self):
        """ Test if parenthesis work"""
        self.sysconfig['file'] = os.path.join(os.path.dirname(__file__), 'test_sieve_files/test_parentheses.sieve')

        # If doesn't match, nothing should have changed
        event1 = EXAMPLE_INPUT.copy()
        self.input_message = event1
        self.run_bot()
        self.assertMessageEqual(0, event1)

        # If expression matches, destination.ip field is added
        event1['comment'] = 'add field'
        result = event1.copy()
        result['destination.ip'] = '150.50.50.10'
        self.input_message = event1
        self.run_bot()
        self.assertMessageEqual(0, result)

        # If expression matches, destination.ip field is added
        event2 = EXAMPLE_INPUT.copy()
        event2['classification.taxonomy'] = 'vulnerable'
        result = event2.copy()
        result['destination.ip'] = '150.50.50.10'
        self.input_message = event2
        self.run_bot()
        self.assertMessageEqual(0, result)
=======
    def test_basic_math(self):
        """ Test basic math operations"""
        self.sysconfig['file'] = os.path.join(os.path.dirname(__file__), 
                                                'test_sieve_files/test_basic_math.sieve')

        event = EXAMPLE_INPUT.copy()
        event['comment'] = "add_force"
        test_add_force = event.copy()
        test_add_force['comment'] = "add_force"
        test_add_force['time.observation'] = '2017-01-01T01:00:00+00:00'
        self.input_message = event
        self.run_bot()
        self.assertMessageEqual(0, test_add_force)

        test_minus_force = event.copy()
        event['comment'] = "minus_force"
        test_minus_force['comment'] = 'minus_force'
        test_minus_force['time.observation'] = '2016-12-31T23:00:00+00:00'
        self.input_message = event
        self.run_bot()
        self.assertMessageEqual(0, test_minus_force)
        
        test_minus_normal = event.copy()
        event['comment'] = "minus_normal"
        test_minus_normal['comment'] = 'minus_normal'
        test_minus_normal['time.observation'] = '2016-12-31T23:00:00+00:00'
        self.input_message = event
        self.allowed_error_count = 1
        self.run_bot()
        self.assertMessageEqual(0, test_minus_normal)

        test_add_normal = event.copy()
        event['comment'] = "add_normal"
        test_add_normal['comment'] = 'add_normal'
        test_add_normal['time.observation'] = '2017-01-01T01:00:00+00:00'
        self.input_message = event
        self.allowed_error_count = 1
        self.run_bot()
        self.assertMessageEqual(0, test_add_normal)

        test_add_update = event.copy()
        event['comment'] = "add_update"
        test_add_update['comment'] = 'add_update'
        test_add_update['time.observation'] = '2017-01-01T01:00:00+00:00'
        self.input_message = event
        self.run_bot()
        self.assertMessageEqual(0, test_add_update)

        test_minus_update = event.copy()
        event['comment'] = "minus_update"
        test_minus_update['comment'] = 'minus_update'
        test_minus_update['time.observation'] = '2016-12-31T23:00:00+00:00'
        self.input_message = event
        self.run_bot()
        self.assertMessageEqual(0, test_minus_update)

>>>>>>> 8d7fd00a

if __name__ == '__main__':  # pragma: no cover
    unittest.main()<|MERGE_RESOLUTION|>--- conflicted
+++ resolved
@@ -975,7 +975,6 @@
         self.run_bot()
         self.assertMessageEqual(0, numeric_match_true)
 
-<<<<<<< HEAD
     def test_parentheses(self):
         """ Test if parenthesis work"""
         self.sysconfig['file'] = os.path.join(os.path.dirname(__file__), 'test_sieve_files/test_parentheses.sieve')
@@ -1002,7 +1001,7 @@
         self.input_message = event2
         self.run_bot()
         self.assertMessageEqual(0, result)
-=======
+
     def test_basic_math(self):
         """ Test basic math operations"""
         self.sysconfig['file'] = os.path.join(os.path.dirname(__file__), 
@@ -1059,7 +1058,6 @@
         self.run_bot()
         self.assertMessageEqual(0, test_minus_update)
 
->>>>>>> 8d7fd00a
 
 if __name__ == '__main__':  # pragma: no cover
     unittest.main()