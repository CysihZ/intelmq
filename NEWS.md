--- conflicted
+++ resolved
@@ -13,11 +13,10 @@
 ### Harmonization
 
 ### Configuration
-<<<<<<< HEAD
 #### Shadowserver Parser
 
 The Shadowserver Parser is now able to detect the feed base on the report's field `extra.file_name`, added by collectors. Have a look at their documentation for more details.
-=======
+
 #### PostgreSQL Output
 The PostgreSQL Output Bot has been integrated into the new and generic SQL Output Bot
 * module name:
@@ -26,7 +25,6 @@
 * parameters:
   * new: `engine` = `postgresql`
 IntelMQ versions 2.x will be compatible with previous configurations.
->>>>>>> a6852cb2
 
 ### Libraries
 
