--- conflicted
+++ resolved
@@ -3,14 +3,24 @@
 
 See the changelog for a full list of changes.
 
-<<<<<<< HEAD
 2.1.0 Feature release (unreleased)
 ----------------------------------
-=======
+
+### Requirements
+
+### Tools
+
+### Harmonization
+
+### Configuration
+
+### Libraries
+
+### Postgres databases
+
 
 2.0.2 Bugfix release (unreleased)
 ---------------------------------
->>>>>>> b0e77a5b
 
 ### Requirements
 
