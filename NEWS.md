NEWS
====

See the changelog for a full list of changes.

<<<<<<< HEAD
1.2.0 Feature release (unreleased)
=======
1.1.0 Bugfix release (unreleased)
>>>>>>> 7ddb9874
----------------------------------

### Tools

### Harmonization

### Configuration

### Libraries

### Postgres databases

1.1.0 Feature release (2018-09-05)
----------------------------------
### Requirements
- Python 3.4 or newer is required.

### Tools
- `intelmqctl start` prints bot's error messages in stderr if it failed to start.
- `intelmqctl check` checks if all keys in the packaged defaults.conf are present in the current configuration.

### Contrib / Modify Expert
The malware name rules of the modify expert have been migrated to the [Malware Name Mapping repository](https://github.com/certtools/malware_name_mapping).
See `contrib/malware_name_mapping/` for download and conversion scripts as well as documentation.

### Shadowserver Parser
The classification type for malware has been changed from "botnet drone" to the more generic "infected system".
The classification identifiers have been harmonized too:

| old identifier | new identifier |
|-|-|
| openmdns | open-mdns |
| openchargen | open-chargen |
| opentftp | open-tftp |
| openredis | open-redis |
| openportmapper | open-portmapper |
| openipmi | open-ipmi |
| openqotd | open-qotd |
| openssdp | open-ssdp |
| opensnmp | open-snmp |
| openmssql | open-mssql |
| openmongodb | open-mongodb |
| opennetbios | open-netbios-nameservice |
| openelasticsearch | open-elasticsearch |
| opendns | dns-open-resolver |
| openntp | ntp-monitor |
| SSL-FREAK | ssl-freak |
| SSL-Poodle | ssl-poodle |
| openmemcached | open-memcached |
| openxdmcp | open-xdmcp |
| opennatpmp | open-natpmp |
| opennetis | open-netis |
| openntpversion | ntp-version |
| sandboxurl | sandbox-url |
| spamurl | spam-url |
| openike | open-ike |
| openrdp | open-rdp |
| opensmb | open-smb |
| openldap | open-ldap |
| blacklisted | blacklisted-ip |
| opentelnet | open-telnet |
| opencwmp | open-cwmp |
| accessiblevnc | open-vnc |

In the section Postgres databases you can find SQL statements for these changes.

Some feed names have changed, see the comment below in the section Configuration.

### Harmonization
You may want to update your harmonization configuration
- Newly added fields:
  - `destination.urlpath` and `source.urlpath`.
  - `destination.domain_suffix` and `source.domain_suffix`.
  - `tlp` with a new type TLP.
- Changed fields:
  - ASN fields now have a new type `ASN`.
- Classification:
  - New value for `classification.type`: `vulnerable client` with taxonomy `vulnerable`.
  - New value for `classification.type`: `infected system` with taxonomy `malicious code` as replacement for `botnet drone`.
- Renamed `JSON` to `JSONDict` and added a new type `JSON`. `JSONDict` saves data internally as JSON, but acts like a dictionary. `JSON` accepts any valid JSON.

Some bots depend on the three new harmonization fields.

### Configuration
A new harmonization type `JSONDict` has been added specifically for the `extra` field. It is highly recommended to change the type of this field. The change is backwards compatibile and the change is not yet necessary, IntelMQ 1.x.x works with the old configuration too.

The feed names in the shadowserver parser have been adapted to the current subjects. Old subjects will still work in IntelMQ 1.x.x. Change your configuration accordingly:
* `Botnet-Drone-Hadoop` to `Drone`
* `DNS-open-resolvers` to `DNS-Open-Resolvers`
* `Open-NetBIOS` to `Open-NetBIOS-Nameservice`
* `Ssl-Freak-Scan` to `SSL-FREAK-Vulnerable-Servers`
* `Ssl-Scan` to `SSL-POODLE-Vulnerable-Servers`

The Maxmind GeoIP expert did previously always overwrite existing data. A new parameter `overwrite` has been added,
which is by default set to `false` to be consistent with other bots.

The bot `bots.collectors.n6.collector_stomp` has been renamed to the new module `bots.collectors.stomp.collector`. Adapt your `runtime.conf` accordingly.

The parameter `feed` for collectors has been renamed to `name`, as it results in `feed.name`. Backwards compatibility is ensured until 2.0.

### Postgres databases
The following statements optionally update existing data.
Please check if you did use these feed names and eventually adapt them for your setup!
```SQL
ALTER TABLE events
   ADD COLUMN "destination.urlpath" text,
   ADD COLUMN "source.urlpath" text;
ALTER TABLE events
   ADD COLUMN "destination.domain_suffix" text,
   ADD COLUMN "source.domain_suffix" text;
ALTER TABLE events
   ADD COLUMN "tlp" text;
UPDATE events
   SET "classification.type" = 'infected system'
   WHERE "classification.type" = 'botnet drone';
UPDATE events
   SET "classification.identifier" = 'open-mdns'
   WHERE "classification.identifier" = 'openmdns' AND "feed.name" = 'Open-mDNS';
UPDATE events
   SET "classification.identifier" = 'open-chargen'
   WHERE "classification.identifier" = 'openchargen' AND "feed.name" = 'Open-Chargen';
UPDATE events
   SET "classification.identifier" = 'open-tftp'
   WHERE "classification.identifier" = 'opentftp' AND "feed.name" = 'Open-TFTP';
UPDATE events
   SET "classification.identifier" = 'open-redis'
   WHERE "classification.identifier" = 'openredis' AND "feed.name" = 'Open-Redis';
UPDATE events
   SET "classification.identifier" = 'open-portmapper',
       "protocol.application" = 'portmap'
   WHERE "classification.identifier" = 'openportmapper' AND "feed.name" = 'Open-Portmapper' AND "protocol.application" = 'portmapper';
UPDATE events
   SET "classification.identifier" = 'open-ipmi'
   WHERE "classification.identifier" = 'openipmi' AND "feed.name" = 'Open-IPMI';
UPDATE events
   SET "classification.identifier" = 'open-qotd'
   WHERE "classification.identifier" = 'openqotd' AND "feed.name" = 'Open-QOTD';
UPDATE events
   SET "classification.identifier" = 'open-snmp'
   WHERE "classification.identifier" = 'opensnmp' AND "feed.name" = 'Open-SNMP';
UPDATE events
   SET "classification.identifier" = 'open-mssql'
   WHERE "classification.identifier" = 'openmssql' AND "feed.name" = 'Open-MSSQL';
UPDATE events
   SET "classification.identifier" = 'open-mongodb'
   WHERE "classification.identifier" = 'openmongodb' AND "feed.name" = 'Open-MongoDB';
UPDATE events
   SET "classification.identifier" = 'open-netbios-nameservice', "feed.name" = 'Open-NetBIOS-Nameservice'
   WHERE "classification.identifier" = 'opennetbios' AND "feed.name" = 'Open-NetBIOS';
UPDATE events
   SET "classification.identifier" = 'open-elasticsearch'
   WHERE "classification.identifier" = 'openelasticsearch' AND "feed.name" = 'Open-Elasticsearch';
UPDATE events
   SET "classification.identifier" = 'dns-open-resolver', "feed.name" = 'DNS-Open-Resolvers'
   WHERE "classification.identifier" = 'opendns' AND "feed.name" = 'DNS-open-resolvers';
UPDATE events
   SET "classification.identifier" = 'ntp-monitor'
   WHERE "classification.identifier" = 'openntp' AND "feed.name" = 'NTP-Monitor';
UPDATE events
   SET "classification.identifier" = 'ssl-poodle', "feed.name" = 'SSL-POODLE-Vulnerable-Servers'
   WHERE "classification.identifier" = 'SSL-Poodle' AND "feed.name" = 'Ssl-Scan';
UPDATE events
   SET "classification.identifier" = 'ssl-freak', "feed.name" = 'SSL-FREAK-Vulnerable-Servers'
   WHERE "classification.identifier" = 'SSL-FREAK' AND "feed.name" = 'Ssl-Freak-Scan';
UPDATE events
   SET "classification.identifier" = 'open-memcached'
   WHERE "classification.identifier" = 'openmemcached' AND "feed.name" = 'Open-Memcached';
UPDATE events
   SET "classification.identifier" = 'open-xdmcp'
   WHERE "classification.identifier" = 'openxdmcp' AND "feed.name" = 'Open-XDMCP';
UPDATE events
   SET "classification.identifier" = 'open-natpmp', "protocol.application" = 'natpmp'
   WHERE "classification.identifier" = 'opennatpmp' AND "feed.name" = 'Open-NATPMP' AND "protocol.application" = 'nat-pmp';
UPDATE events
   SET "classification.identifier" = 'open-netis'
   WHERE "classification.identifier" = 'opennetis' AND "feed.name" = 'Open-Netis';
UPDATE events
   SET "classification.identifier" = 'ntp-version'
   WHERE "classification.identifier" = 'openntpversion' AND "feed.name" = 'NTP-Version';
UPDATE events
   SET "classification.identifier" = 'sandbox-url'
   WHERE "classification.identifier" = 'sandboxurl' AND "feed.name" = 'Sandbox-URL';
UPDATE events
   SET "classification.identifier" = 'spam-url'
   WHERE "classification.identifier" = 'spamurl' AND "feed.name" = 'Spam-URL';
UPDATE events
   SET "classification.identifier" = 'open-ike'
   WHERE "classification.identifier" = 'openike' AND "feed.name" = 'Vulnerable-ISAKMP';
UPDATE events
   SET "classification.identifier" = 'open-rdp'
   WHERE "classification.identifier" = 'openrdp' AND "feed.name" = 'Accessible-RDP';
UPDATE events
   SET "classification.identifier" = 'open-smb'
   WHERE "classification.identifier" = 'opensmb' AND "feed.name" = 'Accessible-SMB';
UPDATE events
   SET "classification.identifier" = 'open-ldap'
   WHERE "classification.identifier" = 'openldap' AND "feed.name" = 'Open-LDAP';
UPDATE events
   SET "classification.identifier" = 'blacklisted-ip'
   WHERE "classification.identifier" = 'blacklisted' AND "feed.name" = 'Blacklisted-IP';
UPDATE events
   SET "classification.identifier" = 'open-telnet'
   WHERE "classification.identifier" = 'opentelnet' AND "feed.name" = 'Accessible-Telnet';
UPDATE events
   SET "classification.identifier" = 'open-cwmp'
   WHERE "classification.identifier" = 'opencwmp' AND "feed.name" = 'Accessbile-CWMP';
UPDATE events
   SET "classification.identifier" = 'open-vnc'
   WHERE "classification.identifier" = 'accessiblevnc' AND "feed.name" = 'Accessible-VNC';
```

1.0.6 Bugfix release (2018-08-31)
---------------------------------

### Configuration

### Libraries
- Some optional dependencies do not support Python 3.3 anymore. If your are still using this unsuported version consider upgrading. IntelMQ 1.0.x itself is compatible with Python 3.3.

### Postgres databases
Use the following statement carefully to upgrade your database.
Adapt your feedname in the query to the one used in your setup.
```SQL
UPDATE events
   SET "classification.taxonomy" = 'abusive content', "classification.type" = 'spam', "classification.identifier" = 'spamlink', "malware.name" = NULL, "event_description.text" = 'The URL appeared in a spam email sent by extra.spam_ip.', "source.url" = "destination.ip", "destination.ip" = NULL
   WHERE "malware.name" = 'l_spamlink' AND "feed.name" = 'Spamhaus CERT';
UPDATE events
   SET "classification.taxonomy" = 'other', "classification.type" = 'other', "classification.identifier" = 'proxyget', "malware.name" = NULL, "event_description.text" = 'The malicous client used a honeypot as proxy.'
   WHERE "malware.name" = 'proxyget' AND "feed.name" = 'Spamhaus CERT';
```


1.0.5 Bugfix release (2018-06-21)
---------------------------------
### Postgres databases
Use the following statement carefully to upgrade your database.
Adapt your feedname in the query to the one used in your setup.
```SQL
UPDATE events
    SET "extra" = json_build_object('source.local_port', "extra"->'destination.local_port')
    WHERE "feed.name" = 'Spamhaus CERT' AND "classification.type" = 'brute-force' AND "classification.identifier" = 'telnet';
```

1.0.4 Bugfix release (2018-04-20)
---------------------------------

### Postgres databases
Use the following statement carefully to upgrade your database.
Adapt your feedname in the query to the one used in your setup.
```SQL
UPDATE events
   SET "classification.taxonomy" = 'intrusion attempts', "classification.type" = 'brute-force', "classification.identifier" = 'rdp', "protocol.application" = 'rdp', "malware.name" = NULL
   WHERE "malware.name" = 'iotrdp' AND "feed.name" = 'Spamhaus CERT';
UPDATE events
   SET "classification.taxonomy" = 'vulnerable', "classification.type" = 'vulnerable service', "classification.identifier" = 'openrelay', "protocol.application" = 'smtp', "malware.name" = NULL
   WHERE "malware.name" = 'openrelay' AND "feed.name" = 'Spamhaus CERT';
UPDATE events
   SET "protocol.application" = 'portmapper'
   WHERE "classification.identifier" = 'openportmapper' AND "feed.name" = 'Open-Portmapper';
UPDATE events
   SET "protocol.application" = 'netbios-nameservice'
   WHERE "classification.identifier" = 'opennetbios' AND "feed.name" = 'Open-NetBIOS-Nameservice';
UPDATE events
   SET "protocol.application" = 'ipsec'
   WHERE "classification.identifier" = 'openike' AND "feed.name" = 'Vulnerable-ISAKMP';
UPDATE events
   SET "classification.taxonomy" = 'intrusion attempts', "classification.type" = 'brute-force', "classification.identifier" = 'ssh', "malware.name" = NULL, "protocol.application" = 'ssh'
   WHERE "malware.name" = 'sshauth' AND "feed.name" = 'Spamhaus CERT';
UPDATE events
   SET "classification.taxonomy" = 'intrusion attempts', "classification.type" = 'brute-force', "classification.identifier" = 'telnet', "malware.name" = NULL, "protocol.application" = 'telnet'
   WHERE ("malware.name" = 'telnetauth' OR "malware.name" = 'iotcmd' OR "malware.name" = 'iotuser') AND "feed.name" = 'Spamhaus CERT';
UPDATE events
   SET "classification.taxonomy" = 'information gathering', "classification.type" = 'scanner', "classification.identifier" = 'wordpress-vulnerabilities', "malware.name" = NULL, "event_description.text" = 'scanning for wordpress vulnerabilities', "protocol.application" = 'http'
   WHERE "malware.name" = 'wpscanner' AND "feed.name" = 'Spamhaus CERT';
UPDATE events
   SET "classification.taxonomy" = 'information gathering', "classification.type" = 'scanner', "classification.identifier" = 'wordpress-login', "malware.name" = NULL, "event_description.text" = 'scanning for wordpress login pages', "protocol.application" = 'http'
   WHERE "malware.name" = 'w_wplogin' AND "feed.name" = 'Spamhaus CERT';
UPDATE events
   SET "classification.taxonomy" = 'intrusion attempts', "classification.type" = 'scanner', "classification.identifier" = 'scanner-generic', "malware.name" = NULL, "event_description.text" = 'infected IoT device scanning for other vulnerable IoT devices'
   WHERE "malware.name" = 'iotscan' AND "feed.name" = 'Spamhaus CERT';
```

1.0.3 Bugfix release (2018-02-05)
---------------------------------

### Configuration
- `bots.parsers.cleanmx` removed CSV format support and now only supports XML format. Therefore, CleanMX collectors must define the `http_url` parameter with the feed url which points to XML format. See Feeds.md file on documentation section to get the correct URLs. Also, downloading the data from CleanMX feed can take a while, therefore, CleanMX collectors must overwrite the `http_timeout_sec` parameter with the value `120`.
- The classification mappings for the n6 parser have been corrected:

| n6 classification | Previous classification |  |  | Current classification |  |  | Notes |
|-|-|-|-|-|-|-|-|
|                   | taxonomy   | type   | identifier | taxonomy       | type    | identifier |
| dns-query         | other      | other  | ignore me  | other          | other   | dns-query  |
| proxy             | vulnerable | proxy  | open proxy | other          | proxy   | openproxy  |
| sandbox-url       | ignore     | ignore | ignore me  | malicious code | malware | sandboxurl | As this previous taxonomy did not exist, these events have been rejected |
| other             | vulnerable | unknow | unknown    | other          | other   | other      |

### Postgres databases
Use the following statement carefully to upgrade your database.
Adapt your feedname in the query to the one used in your setup.
```SQL
UPDATE events
   SET "classification.identifier" = 'dns-query'
   WHERE "feed.name" = 'n6' AND "classification.taxonomy" = 'other' AND "classification.type" = 'other' AND "classification.identifier" = 'ignore me';
UPDATE events
   SET "classification.taxonomy" = 'malicious code' AND "classification.type" = 'malware' AND "classification.identifier" = 'sandboxurl'
   WHERE "feed.name" = 'n6' AND "classification.taxonomy" = 'vulnerable' AND "classification.type" = 'ignore' AND "classification.identifier" = 'ignore me';
UPDATE events
   SET "classification.taxonomy" = 'other' AND "classification.type" = 'other' AND "classification.identifier" = 'other'
   WHERE "feed.name" = 'n6' AND "classification.taxonomy" = 'vulnerable' AND "classification.type" = 'unknow' AND "classification.identifier" = 'unknow';
```

1.0.2 Bugfix release
--------------------
No changes needed.

1.0.1 Bugfix release
--------------------
No changes needed.

1.0.0 Stable release
--------------------
### Configuration
- `bots.experts.ripencc_abuse_contact` now has the two additional parameters `query_ripe_stat_asn` and `query_ripe_stat_ip` instead of `query_ripe_stat`. The old parameter will be supported until version 1.1. An additional parameter `mode` has been introduced. See the bot's documentation for more details: docs/Bots.md#ripencc-abuse-contact
- `bots.experts.certat_contact` has been renamed to `bots.experts.national_cert_contact_certat` (#995)
- `bots.collectors.ftp` has been dropped (unused, unmaintained, #842)
- system.conf and startup.conf have been dropped entirely, use defaults.conf and runtime.conf instead
* Many bots have new/changed parameters
* Many bots have been renamed/moved or deleted. Please read the Bots section in the changelog and upgrade your configuration accordingly.

1.0.0.dev8
----------
### Configuration
- `http_timeout` has been renamed to `http_timeout_sec` and `http_timeout_max_tries` has been added.

### Configuration
Two new fields have been added to `defaults.conf` which are expected by the bots:
- `"log_processed_messages_count": 500` and
- `'log_processed_messages_seconds": 900`
Configure them in your setup and optionally adapt the values to your needs.

### Postgres databases
Use the following statement carefully to upgrade your database.
```SQL
ALTER TABLE events
   ADD COLUMN "output" json
```

1.0.0.dev7
----------

### Configuration
* The deduplicator expert requires a new parameter `filter_type`, the old previous default was `blacklist`. The key `ignore_keys` has been renamed to `filter_keys`.
* The tor_nodes expert has a new parameter `overwrite`, which is by default `false`.
* The configuration format of the modify expert has been change to a list-based syntax.
  Old format:

      {
      "Blocklist.de": {
          "__default": [{
                  "feed.name": "^BlockList\\.de$",
                  "classification.identifier": ""
              }, {
              }]
          },
          ...
      }

  new format:

      [
          {
              "rulename": "Blocklist.de __default",
              "if": {
                  "classification.identifier": "",
                  "feed.name": "^BlockList\\.de$"
              },
              "then": {}
          },
          ...
      ]

### Libraries
The built-in Alienvault OTX API library has been removed, install the library from github instead. See the [README.md](intelmq/bots/collectors/alienvault_otx/README.md) for details.

### Postgres databases
Use the following statement carefully to upgrade your database.
Take care that no data will be lost, the statement may not be complete!

Also note that size constraints have changed!
```SQL
ALTER TABLE events
   ADD COLUMN "feed.documentation" text;

UPDATE events
   SET "source.local_hostname"="destination.local_hostname",
       "destination.local_hostname"=DEFAULT
   WHERE "feed.name"='Open-LDAP' AND "source.local_hostname" IS NULL;
UPDATE  events
   SET "feed.url" = substring("feed.url" from 1 for 37)
   WHERE SUBSTRING("feed.url" from 1 for 38) = 'https://prod.cyberfeed.net/stream?key='
UPDATE events
   SET "feed.url" = regexp_replace("feed.url", 'receipt=([^&])*', '')
   WHERE substring("feed.url" from 1 for 43) = 'https://lists.malwarepatrol.net/cgi/getfile'
UPDATE events
   SET "feed.url" = substring("feed.url" from 1 for 36)
   WHERE SUBSTRING("feed.url" from 1 for 37) = 'https://data.phishtank.com/data/'
UPDATE events
   SET "classification.taxonomy" = lower("classification.taxonomy")
   WHERE "classification.taxonomy" IS NOT NULL;
```

1.0.0.dev6
----------

### Postgres databases
```sql
ALTER TABLE events
   ADD COLUMN "feed.provider" text
```

1.0.0.dev5
----------

Syntax of runtime.conf has changed

### Postgres databases
```sql
ALTER TABLE events
   ADD COLUMN "misp.attribute_uuid" varchar(36),
   ADD COLUMN "malware.hash.sha256" text,
   ALTER COLUMN "misp.event_uuid" SET DATA TYPE varchar(36);

ALTER TABLE events   RENAME COLUMN "misp_uuid" TO "misp.event_uuid";

UPDATE events
   SET "protocol.application" = lower("protocol.application")
   WHERE "protocol.application" IS NOT NULL;
UPDATE events
   SET "source.abuse_contact" = lower("source.abuse_contact")
   WHERE "source.abuse_contact" IS NOT NULL;
UPDATE events
   SET "destination.abuse_contact" = lower("destination.abuse_contact")
   WHERE "destination.abuse_contact" IS NOT NULL;
UPDATE events
   SET "event_hash" = lower("event_hash")
   WHERE "event_hash" IS NOT NULL;
UPDATE events
   SET "malware.hash.md5" = lower("malware.hash.md5");
UPDATE events
   SET "malware.hash.sha1" = lower("malware.hash.sha1");
UPDATE events
   SET "malware.hash.sha256" = lower("malware.hash.sha256");
UPDATE events
   SET "malware.hash.md5" = lower(substring("malware.hash" from 4))
   WHERE substring("malware.hash" from 1 for 3) = '$1$';
UPDATE events
   SET "malware.hash.sha1" = lower(substring("malware.hash" from 7))
   WHERE substring("malware.hash" from 1 for 6) = '$sha1$';
UPDATE events
   SET "malware.hash.sha256" = lower(substring("malware.hash" from 4))
   WHERE substring("malware.hash" from 1 for 3) = '$5$';
UPDATE events
   SET "malware.hash.md5" = lower("malware.hash.md5")
   WHERE "malware.hash.md5" IS NOT NULL;
UPDATE events
   SET "malware.hash.sha1" = lower("malware.hash.sha1")
   WHERE "malware.hash.sha1" IS NOT NULL;
```

1.0.0.dev1
----------

### Postgres databases

```sql
ALTER TABLE events
   ADD COLUMN "classification.identifier" text,
   ADD COLUMN "feed.accuracy" text,
   ADD COLUMN "feed.code" text,
   ADD COLUMN "malware.hash.md5" text,
   ADD COLUMN "malware.hash.sha1" text,
   ADD COLUMN "protocol.transport" text,
   ALTER COLUMN "extra" SET DATA TYPE json,
   RENAME COLUMN "additional_information" TO "extra",
   RENAME COLUMN "description.target" TO "event_description.target",
   RENAME COLUMN "description.text" TO "event_description.text",
   RENAME COLUMN "destination.bgp_prefix" TO "destination.network" text,
   RENAME COLUMN "destination.cc" TO "destination.geolocation.cc" text,
   RENAME COLUMN "destination.email_address" TO "destination.account" text,
   RENAME COLUMN "destination.reverse_domain_name" TO "destination.reverse_dns" text,
   RENAME COLUMN "misp_id" TO "misp_uuid",
   RENAME COLUMN "source.bgp_prefix" TO "source.network" text,
   RENAME COLUMN "source.cc" TO "source.geolocation.cc" text,
   RENAME COLUMN "source.email_address" TO "source.account" text,
   RENAME COLUMN "source.reverse_domain_name" TO "source.reverse_dns" text,
   RENAME COLUMN "webshot_url" TO "screenshot_url" text;

UPDATE events
   SET "extra"=json_build_object('os.name', "os.name", 'os.version', "os.version", 'user_agent', "user_agent")
   WHERE "os.name" IS NOT NULL AND "os.version" IS NOT NULL AND "user_agent" IS NOT NULL AND "extra" IS NULL;

ALTER TABLE events
   DROP COLUMN "os.name",
   DROP COLUMN "os.version",
   DROP COLUMN "user_agent",
   DROP COLUMN "malware.hash";
```<|MERGE_RESOLUTION|>--- conflicted
+++ resolved
@@ -3,11 +3,21 @@
 
 See the changelog for a full list of changes.
 
-<<<<<<< HEAD
 1.2.0 Feature release (unreleased)
-=======
+----------------------------------
+
+### Tools
+
+### Harmonization
+
+### Configuration
+
+### Libraries
+
+### Postgres databases
+
+
 1.1.0 Bugfix release (unreleased)
->>>>>>> 7ddb9874
 ----------------------------------
 
 ### Tools
@@ -19,6 +29,7 @@
 ### Libraries
 
 ### Postgres databases
+
 
 1.1.0 Feature release (2018-09-05)
 ----------------------------------
