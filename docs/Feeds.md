# Available Feeds

The available feeds are grouped by the source of the feeds. For each feed the collector and parser that can be used is documented as well as any feed-specific parameters.

<!-- TOC depthFrom:2 depthTo:2 withLinks:1 updateOnSave:1 orderedList:0 -->

- [Abuse.ch](#abusech)
- [AlienVault](#alienvault)
- [Autoshun](#autoshun)
- [Bambenek](#bambenek)
- [Bitcash](#bitcash)
- [BitSight Ciberfeed Stream](#bitsight-ciberfeed-stream)
- [Blocklist.de](#blocklistde)
- [Blueliv Crimeserver](#blueliv-crimeserver)
- [CI Army](#ci-army)
- [CleanMX](#cleanmx)
- [Cymru](#cymru)
- [DShield](#dshield)
- [Danger Rulez](#danger-rulez)
- [Dataplane](#dataolane)
- [Dragon Research Group](#dragon-research-group)
- [DynDNS](#dyndns)
- [Fraunhofer DGA](#fraunhofer-dga)
- [HPHosts](#hphosts)
- [Malc0de](#malc0de)
- [Malware Domain List](#malware-domain-list)
- [Malware Domains](#malware-domains)
- [MalwarePatrol Dans Guardian](#malwarepatrol-dans-guardian)
- [N6](#n6)
- [Netlab 360](#netlab-360)
- [Nothink](#nothink)
- [OpenBL](#openbl)
- [OpenPhish](#openphish)
- [PhishTank](#phishtank)
- [Shadowserver](#shadowserver)
- [Spamhaus](#spamhaus)
- [Taichung](#taichung)
- [Turris Greylist](#turris-greylist)
- [URLVir](#urlvir)
- [VXVault](#vxvault)

<!-- /TOC -->

---

## Abuse.ch

### Feodo Tracker Domains

Status: Unknown
Collector: Generic URL Fetcher (`intelmq.bots.collectors.http.collector_http`)
 * http_url: https://feodotracker.abuse.ch/blocklist/?download=domainblocklist

Parser: Abuse.ch Domain (`intelmq.bots.parsers.abusech.parser_domain`)

The Feodo Tracker Feodo Domain Blocklist contains domain names (FQDN) used as C&C communication channel by the Feodo Trojan. These domains names are usually registered and operated by cybercriminals for the exclusive purpose of hosting a Feodo botnet controller. Hence you should expect no legit traffic to those domains. I highly recommend you to block/drop any traffic towards any Feodo C&C domain by using the Feodo Domain Blocklist. Please consider that domain names are usually only used by version B of the Feodo Trojan. C&C communication channels used by version A, version C and version D are not covered by this blocklist.

### Feodo Tracker IPs

Status: Unknown
Collector: Generic URL Fetcher (`intelmq.bots.collectors.http.collector_http`)
 * http_url: https://feodotracker.abuse.ch/blocklist/?download=ipblocklist

Parser: Abuse.ch IP (`intelmq.bots.parsers.abusech.parser_ip`)

The Feodo Tracker Feodo IP Blocklist contains IP addresses (IPv4) used as C&C communication channel by the Feodo Trojan. This lists contains two types of IP address: Feodo C&C servers used by version A, version C and version D of the Feodo Trojan (these IP addresses are usually compromised servers running an nginx daemon on port 8080 TCP or 7779 TCP that is acting as proxy, forwarding all traffic to a tier 2 proxy node) and Feodo C&C servers used by version B which are usually used for the exclusive purpose of hosting a Feodo C&C server. Attention: Since Feodo C&C servers associated with version A, version C and version D are usually hosted on compromised servers, its likely that you also block/drop legit traffic e.g. towards websites hosted on a certain IP address acting as Feodo C&C for version A, version C and version D. If you only want to block/drop traffic to Feodo C&C servers hosted on bad IPs (version B), please use the blocklist BadIPs documented below.


### Ransomware Tracker

Status: Unknown

Collector: Generic URL Fetcher (`intelmq.bots.collectors.http.collector_http`)
 * http_url: https://ransomwaretracker.abuse.ch/feeds/csv/

Parser: Abuse.ch Ranswomware (`intelmq.bots.parsers.abusech.parser_ransomware`)

Ransomware Tracker feed includes FQDN's, URL's, and known IP addresses that were used for said FQDN's and URL's for various ransomware families.


### ZeuS Tracker Domains

Status: Unknown
Collector: Generic URL Fetcher (`intelmq.bots.collectors.http.collector_http`)
 * http_url: https://zeustracker.abuse.ch/blocklist.php?download=baddomains

Parser: Abuse.ch Domain (`intelmq.bots.parsers.abusech.parser_domain`)

The ZeuS domain blocklist (BadDomains) is the recommended blocklist if you want to block only ZeuS domain names. It has domain names that ZeuS Tracker believes to be hijacked (level 2). Hence the false positive rate should be much lower compared to the standard ZeuS domain blocklist.

### ZeuS Tracker IPs

Status: Unknown
Collector: Generic URL Fetcher (`intelmq.bots.collectors.http.collector_http`)
 * http_url: https://zeustracker.abuse.ch/blocklist.php?download=badips

Parser: Abuse.ch IP (`intelmq.bots.parsers.abusech.parser_ip`)

This list only includes IPv4 addresses that are used by the ZeuS Trojan. It is the recommended list if you want to block only ZeuS IPs. It excludes IP addresses that ZeuS Tracker believes to be hijacked (level 2) or belong to a free web hosting provider (level 3). Hence the false positive rate should be much lower compared to the standard ZeuS IP blocklist.


## AlienVault

### URL

Status: Unknown
Collector: Generic URL Fetcher (`intelmq.bots.collectors.http.collector_http`)
 * http_url: https://reputation.alienvault.com/reputation.data

Parser: AlienVault (`intelmq.bots.parsers.alienvault.parser`)


### OTX

Status: Unknown
Collector: AlienVault OTX (`intelmq.bots.collectors.alienvault_otx.collector`)
 * api_key: {{ your API key }}

Parser: AlienVault OTX (`intelmq.bots.parsers.alienvault.parser_otx`)

AlienVault OTX Collector is the bot responsible to get the report through the API. Report could vary according to subscriptions.


## Autoshun

Status: Unknown
Collector: Generic URL Fetcher (`intelmq.bots.collectors.http.collector_http`)
 * http_url: https://www.autoshun.org/files/shunlist.html

Parser: Autoshun (`intelmq.bots.parsers.autoshun.parser`)

You need to register in order to use the list.


## Bambenek

### C2-dommasterlist

Status: Unknown

Collector: Generic URL Fetcher (`intelmq.bots.collectors.http.collector_http`)
 * http_url: http://osint.bambenekconsulting.com/feeds/c2-dommasterlist.txt

Parser: Bambenek C2 Domain Feed (`intelmq.bots.parsers.bambenek.parser_c2dommasterlist`)

Master Feed of known, active and non-sinkholed C&Cs domain names.
 * License: http://osint.bambenekconsulting.com/license.txt

### C2-ipmasterlist

Status: Unknown

Collector: Generic URL Fetcher (`intelmq.bots.collectors.http.collector_http`)
 * http_url: http://osint.bambenekconsulting.com/feeds/c2-ipmasterlist.txt

Parser: Bambenek C2 IP Feed (`intelmq.bots.parsers.bambenek.parser_c2ipmasterlist`)

Master Feed of known, active and non-sinkholed C&Cs IP addresses
 * License: http://osint.bambenekconsulting.com/license.txt

### DGA Domain Feed

Status: Unknown

Collector: Generic URL Fetcher (`intelmq.bots.collectors.http.collector_http`)
 * http_url: http://osint.bambenekconsulting.com/feeds/dga-feed.txt

Parser: Bambenek DGA Domain Feed (`intelmq.bots.parsers.bambenek.parser_dgafeed`)

Domain feed of known DGA domains from -2 to +3 days
 * License: http://osint.bambenekconsulting.com/license.txt


## Bitcash

Status: Unknown

Collector: Generic URL Fetcher (`intelmq.bots.collectors.http.collector_http`)
 * http_url: http://bitcash.cz/misc/log/blacklist

Parser: Bitcash Blocklist Feed (`intelmq.bots.parsers.bitcash.parser`)

Blocklist provided by bitcash.cz of banned IPs for service abuse, this includes scanning, sniffing, harvesting, and dos attacks.


## BitSight Ciberfeed Stream

Status: Unknown
Collector: BitSight Ciberfeed Stream (`intelmq.bots.collectors.bitsight.collector`)
 * http_url: http://alerts.bitsighttech.com:8080/stream?key={{ your api key }}

Parser: BitSight Ciberfeed Stream (`intelmq.bots.parsers.bitsight.parser`)

Bitsight Collector is the bot responsible to get Bitsight Ciberfeed Alert Stream


## Blocklist.de

### Apache

Status: Unknown
Collector: Generic URL Fetcher (`intelmq.bots.collectors.http.collector_http`)
 * http_url: https://lists.blocklist.de/lists/apache.txt

Parser: Blocklist.de (`intelmq.bots.parsers.blocklistde.parser`)

BlockList.DE Apache Collector is the bot responsible to get the report from source of information. All IP addresses which have been reported within the last 48 hours as having run attacks on the service Apache, Apache-DDOS, RFI-Attacks.

### Bots

Status: Unknown
Collector: Generic URL Fetcher (`intelmq.bots.collectors.http.collector_http`)
 * http_url: https://lists.blocklist.de/lists/bots.txt

Parser: Blocklist.de (`intelmq.bots.parsers.blocklistde.parser`)

BlockList.DE Bots Collector is the bot responsible to get the report from source of information. All IP addresses which have been reported within the last 48 hours as having run attacks attacks on the RFI-Attacks, REG-Bots, IRC-Bots or BadBots (BadBots = he has posted a Spam-Comment on a open Forum or Wiki).

### Brute-force Login

Status: Unknown
Collector: Generic URL Fetcher (`intelmq.bots.collectors.http.collector_http`)
 * http_url: https://lists.blocklist.de/lists/bruteforcelogin.txt

Parser: Blocklist.de (`intelmq.bots.parsers.blocklistde.parser`)

BlockList.DE Brute-force Login Collector is the bot responsible to get the report from source of information. All IPs which attacks Joomlas, Wordpress and other Web-Logins with Brute-Force Logins.

### FTP

Status: Unknown
Collector: Generic URL Fetcher (`intelmq.bots.collectors.http.collector_http`)
 * http_url: https://lists.blocklist.de/lists/ftp.txt

Parser: Blocklist.de (`intelmq.bots.parsers.blocklistde.parser`)

BlockList.DE FTP Collector is the bot responsible to get the report from source of information. All IP addresses which have been reported within the last 48 hours for attacks on the Service FTP.

### IMAP

Status: Unknown
Collector: Generic URL Fetcher (`intelmq.bots.collectors.http.collector_http`)
 * http_url: https://lists.blocklist.de/lists/imap.txt

Parser: Blocklist.de (`intelmq.bots.parsers.blocklistde.parser`)

BlockList.DE IMAP Collector is the bot responsible to get the report from source of information. All IP addresses which have been reported within the last 48 hours for attacks on the Service IMAP, SASL, POP3.....

### IRC Bot

Status: Unknown
Collector: Generic URL Fetcher (`intelmq.bots.collectors.http.collector_http`)
 * http_url: https://lists.blocklist.de/lists/ircbot.txt

Parser: Blocklist.de (`intelmq.bots.parsers.blocklistde.parser`)

### Mail

Status: Unknown
Collector: Generic URL Fetcher (`intelmq.bots.collectors.http.collector_http`)
 * http_url: https://lists.blocklist.de/lists/mail.txt

Parser: Blocklist.de (`intelmq.bots.parsers.blocklistde.parser`)

BlockList.DE Mail Collector is the bot responsible to get the report from source of information. All IP addresses which have been reported within the last 48 hours as having run attacks on the service Mail, Postfix.

### SIP

Status: Unknown
Collector: Generic URL Fetcher (`intelmq.bots.collectors.http.collector_http`)
 * http_url: https://lists.blocklist.de/lists/sip.txt

Parser: Blocklist.de (`intelmq.bots.parsers.blocklistde.parser`)

BlockList.DE SIP Collector is the bot responsible to get the report from source of information. All IP addresses that tried to login in a SIP-, VOIP- or Asterisk-Server and are included in the IPs-List from http://www.infiltrated.net/ (Twitter).

### SSH

Status: Unknown
Collector: Generic URL Fetcher (`intelmq.bots.collectors.http.collector_http`)
 * http_url: https://lists.blocklist.de/lists/ssh.txt

Parser: Blocklist.de (`intelmq.bots.parsers.blocklistde.parser`)

BlockList.DE SSH Collector is the bot responsible to get the report from source of information. All IP addresses which have been reported within the last 48 hours as having run attacks on the service SSH.

### Strong IPs

Status: Unknown
Collector: Generic URL Fetcher (`intelmq.bots.collectors.http.collector_http`)
 * http_url: https://lists.blocklist.de/lists/strongips.txt

Parser: Blocklist.de (`intelmq.bots.parsers.blocklistde.parser`)

BlockList.DE Strong IPs Collector is the bot responsible to get the report from source of information. All IPs which are older then 2 month and have more then 5.000 attacks.


## Blueliv Crimeserver

Status: Unknown
Collector: Blueliv Crimeserver (`intelmq.bots.collectors.blueliv.collector_crimeserver`)

Parser: Blueliv Crimeserver (`intelmq.bots.parsers.blueliv.parser_crimeserver`)

Blueliv Crimeserver Collector is the bot responsible to get the report through the API.

## CI Army

Status: Unknown
Collector: Generic URL Fetcher (`intelmq.bots.collectors.http.collector_http`)
 * http_url: http://cinsscore.com/list/ci-badguys.txt"

Parser: CI Army (`intelmq.bots.parsers.ci_army.parser`)

## CleanMX

In order to download the CleanMX feed you need to use a custom user agent and
register that user agent.

### Phishing

Status: Unknown
Collector: Generic URL Fetcher (`intelmq.bots.collectors.http.collector_http`)
 * http_url: http://support.clean-mx.de/clean-mx/xmlphishing?response=alive&format=csv&domain=
 * http_user_agent: {{ your user agent }}
Parser: CleanMX Phishing (`intelmq.bots.parsers.cleanmx.parser_phishing`)

### Virus

Status: Unknown
Collector: Generic URL Fetcher (`intelmq.bots.collectors.http.collector_http`)
 * http_url: http://support.clean-mx.de/clean-mx/xmlviruses?response=alive&format=csv&domain=
 * http_user_agent: {{ your user agent }}
Parser: CleanMX Virus (`intelmq.bots.parsers.cleanmx.parser_virus`)

## Cymru

### Full Bogons

Status: Unknown
Collector: Generic URL Fetcher (`intelmq.bots.collectors.http.collector_http`)
 * http_url: https://www.team-cymru.org/Services/Bogons/fullbogons-ipv4.txt

Parser: Cymru Full Bogons (`intelmq.bots.parsers.cymru_full_bogons.parser`)

## DShield

### AS

Status: Unknown
Collector: Generic URL Fetcher (`intelmq.bots.collectors.http.collector_http`)
 * http_url: https://dshield.org/asdetailsascii.html?as={{ AS Number }}

Parser: DShield AS (`intelmq.bots.parsers.dshield.parser_asn`)

### Block

Status: Unknown
Collector: Generic URL Fetcher (`intelmq.bots.collectors.http.collector_http`)
 * http_url: https://www.dshield.org/block.txt

Parser: DShield Block (`intelmq.bots.parsers.dshield.parser_block`)

### Suspicious Domains

Status: Unknown
Collector: Generic URL Fetcher (`intelmq.bots.collectors.http.collector_http`)
 * http_url: https://www.dshield.org/feeds/suspiciousdomains_High.txt

Parser: DShield Suspicious Domain (`intelmq.bots.parsers.dshield.parser_domain`)


## Danger Rulez

Status: Unknown
Collector: Generic URL Fetcher (`intelmq.bots.collectors.http.collector_http`)
 * http_url: http://danger.rulez.sk/projects/bruteforceblocker/blist.php

Parser: Danger Rulez (`intelmq.bots.parsers.danger_rulez.parser`)

<<<<<<< HEAD

## Dataplane

### SIP Invitation

Status: Unknown

Collector: Generic URL Fetcher (`intelmq.bots.collectors.http.collector_http`)
 * http_url: http://dataplane.org/sipinvitation.txt

Parser: Dataplane Feeds (`intelmq.bots.parsers.dataplane.parser`)

Entries consist of fields with identifying characteristics of a source IP address that has been seen initiating a SIP INVITE operation to a remote host.  The report lists hosts that are suspicious of more than just port scanning.  These hosts may be SIP client cataloging or conducting various forms of telephony abuse.  
Report is updated hourly.

### SIP Query

Status: Unknown

Collector: Generic URL Fetcher (`intelmq.bots.collectors.http.collector_http`)
 * http_url: http://dataplane.org/sipquery.txt

Parser: Dataplane Feeds (`intelmq.bots.parsers.dataplane.parser`)

Entries consist of fields with identifying characteristics of a source IP address that has been seen initiating a SIP OPTIONS query to a remote host.  This report lists hosts that are suspicious of more than just port scanning.  The hosts may be SIP server cataloging or conducting various forms of telephony abuse.  
Report is updated hourly.

### SIP Registration

Status: Unknown

Collector: Generic URL Fetcher (`intelmq.bots.collectors.http.collector_http`)
 * http_url: http://dataplane.org/sipregistration.txt

Parser: Dataplane Feeds (`intelmq.bots.parsers.dataplane.parser`)

Entries consist of fields with identifying characteristics of a source IP address that has been seen initiating a SIP REGISTER operation to a remote host.  This report lists hosts that are suspicious of more than just port scanning.  The hosts may be SIP client cataloging or conducting various forms of telephony abuse.  
Report is updated hourly.

### SSH Client Connection

Status: Unknown

Collector: Generic URL Fetcher (`intelmq.bots.collectors.http.collector_http`)
 * http_url: http://dataplane.org/sshclient.txt

Parser: Dataplane Feeds (`intelmq.bots.parsers.dataplane.parser`)

Entries below consist of fields with identifying characteristics of a source IP address that has been seen initiating an SSH connection to a remote host.  This report lists hosts that are suspicious of more than just port scanning.  The hosts may be SSH server cataloging or conducting authentication attack attempts.  
Report is updated hourly.

### SSH Password Authentication

Status: Unknown

Collector: Generic URL Fetcher (`intelmq.bots.collectors.http.collector_http`)
 * http_url: http://dataplane.org/sshpwauth.txt

Parser: Dataplane Feeds (`intelmq.bots.parsers.dataplane.parser`)

Entries below consist of fields with identifying characteristics of a source IP address that has been seen attempting to remotely login to a host using SSH password authentication.  The report lists hosts that are highly suspicious and are likely conducting malicious SSH password authentication attacks.
Report is updated hourly.


## Dragon Research Group

### SSH

Status: Unknown
Collector: Generic URL Fetcher (`intelmq.bots.collectors.http.collector_http`)
 * http_url: https://dragonresearchgroup.org/insight/sshpwauth.txt

Parser: Dragon Research Group (`intelmq.bots.parsers.dragonresearchgroup.parser_ssh`)

### VNC

Status: Unknown
Collector: Generic URL Fetcher (`intelmq.bots.collectors.http.collector_http`)
 * http_url: https://dragonresearchgroup.org/insight/vncprobe.txt

Parser: Dragon Research Group VNC (`intelmq.bots.parsers.dragonresearchgroup.parser_vnc`)
=======
>>>>>>> bd2a068b

## DynDNS

Status: Unknown
Collector: Generic URL Fetcher (`intelmq.bots.collectors.http.collector_http`)
 * http_url: http://security-research.dyndns.org/pub/malware-feeds/ponmocup-infected-domains-CIF-latest.txt

Parser: DynDNS ponmocup Domains (`intelmq.bots.parsers.dyn.parser`)

DynDNS ponmocup. List of ponmocup malware redirection domains and infected web-servers. See also http://security-research.dyndns.org/pub/botnet-links.html

## Fraunhofer DGA

Status: Unknown
Collector: Generic URL Fetcher (`intelmq.bots.collectors.http.collector_http`)
 * http_url: https://dgarchive.caad.fkie.fraunhofer.de/today
 * http_username: {{ your username}}
 * http_password: {{ your password }}

Parser: Fraunhofer DGA (`intelmq.bots.parsers.fraunhofer.parser_dga`)

Fraunhofer DGA collector fetches data from Fraunhofer's domain generation archive.

## HPHosts

Status: Unknown
Collector: Generic URL Fetcher (`intelmq.bots.collectors.http.collector_http`)
 * http_url: http://hosts-file.net/download/hosts.txt

Parser: HPHosts (`intelmq.bots.parsers.hphosts.parser`)
 * error_log_message: false

## Malc0de

### Domain Blacklist

Status: Unknown
Collector: Generic URL Fetcher (`intelmq.bots.collectors.http.collector_http`)
 * http_url: https://malc0de.com/bl/BOOT

Parser: Malc0de Domain Blacklist (`intelmq.bots.parsers.malc0de.parser_domain_blacklist`)

### IP Blacklist

Status: Unknown
Collector: Generic URL Fetcher (`intelmq.bots.collectors.http.collector_http`)
 * http_url: https://malc0de.com/bl/IP_Blacklist.txt

Parser: Malc0de IP Blacklist (`intelmq.bots.parsers.malc0de.parser_ip_blacklist`)

## Malware Domain List

Status: Unknown
Collector: Generic URL Fetcher (`intelmq.bots.collectors.http.collector_http`)
 * http_url: http://www.malwaredomainlist.com/updatescsv.php

Parser: Malware Domain List (`intelmq.bots.parsers.malwaredomainlist.parser`)

## Malware Domains

Status: Unknown
Collector: Generic URL Fetcher (`intelmq.bots.collectors.http.collector_http`)
 * http_url: http://mirror2.malwaredomains.com/files/domains.txt

Parser: Malware Domains (`intelmq.bots.parsers.malwaredomains.parser`)

## MalwarePatrol Dans Guardian

Status: Unknown
Collector: Generic URL Fetcher (`intelmq.bots.collectors.http.collector_http`)
 * http_url: https://lists.malwarepatrol.net/cgi/getfile?receipt={{ API KEY }}&product=8&list=dansguardian

Parser: MalwarePatrol Dans Guardian (`intelmq.bots.parsers.malwarepatrol.parser_dansguardian`)

## N6

### Stomp

Status: Unknown
Collector: N6stomp (`intelmq.bots.collectors.n6.collector_stomp`)
 * server: n6stream.cert.pl
 * port: 61614
 * exchange: {{ insert your exchange point as given by CERT.pl }}
 * ssl_ca_certificate: {{ insert path to CA file for CERT.pl's n6 }}
 * ssl_client_certificate: {{ insert path to client cert file for CERTpl's n6 }}
 * ssl_client_certificate_key: {{ insert path to client cert key file for CERT.pl's n6 }}

Parser: N6Stomp (`intelmq.bots.parsers.n6.parser_n6stomp`)

N6 Collector - CERT.pl's N6 Collector - N6 feed via STOMP interface. Note that rate_limit does not apply for this bot as it is waiting for messages on a stream.

### REST API

Status: Unknown FIXME
Collector: Generic URL Fetcher (`intelmq.bots.collectors.http.collector_http`)
  * http_url: https://n6beta.cert.pl/report/inside.json

Parser: Missing


## Netlab 360

### DGA Feed

Status: Unknown

Collector: Generic URL Fetcher (`intelmq.bots.collectors.http.collector_http`)
 * http_url: http://data.netlab.360.com/feeds/dga/dga.txt

Parser: Netlab 360 DGA (`intelmq.bots.parsers.netlab_360.parser_dga`)

This feed lists DGA family, Domain, Start and end of valid time(UTC) of a number of DGA families.
 * reference: http://data.netlab.360.com/dga

### Magnitude EK Feed

Status: Unknown

Collector: Generic URL Fetcher (`intelmq.bots.collectors.http.collector_http`)
 * http_url: http://data.netlab.360.com/feeds/ek/magnitude.txt

Parser: Netlab 360 Magnitude (`intelmq.bots.parsers.netlab_360.parser_magnitude`)

This feed lists FQDN and possibly the URL used by Magnitude Exploit Kit.  Information also includes the IP address used for the domain and last time seen.
 * reference: http://data.netlab.360.com/ek

## Nothink

### DNS Attack Feed

Status: Unknown

Collector: Generic URL Fetcher (`intelmq.bots.collectors.http.collector_http`)
 * http_url: http://www.nothink.org/honeypot_dns_attacks.txt

Parser: Nothink DNS Attacks (`intelmq.bots.parsers.nothink.parser_dns_attacks`)

This feed provides attack information for attack information against DNS honeypots.
 * reference: http://www.nothink.org/honeypot_dns.php

### SNMP Feed

Status: Unknown

Collector: Generic URL Fetcher (`intelmq.bots.collectors.http.collector_http`)

There are a number of feeds you can use to depend on how far back you would like to go.  The time.source will still be the date and time the feed was generated at nothink.
 * http_url: http://www.nothink.org/blacklist/blacklist_snmp_day.txt
 * http_url: http://www.nothink.org/blacklist/blacklist_snmp_week.txt
 * http_url: http://www.nothink.org/blacklist/blacklist_snmp_year.txt

Parser: Nothink (`intelmq.bots.parsers.nothink.parser`)

This feed provides IP addresses of systems that have connected to a honeypot via SNMP in the last 24 hours.
 * reference: http://www.nothink.org/honeypot_snmp.php

### SSH Feed

Status: Unknown

Collector: Generic URL Fetcher (`intelmq.bots.collectors.http.collector_http`)

There are a number of feeds you can use to depend on how far back you would like to go.  The time.source will still be the date and time the feed was generated at nothink.
 * http_url: http://www.nothink.org/blacklist/blacklist_ssh_day.txt
 * http_url: http://www.nothink.org/blacklist/blacklist_ssh_week.txt
 * http_url: http://www.nothink.org/blacklist/blacklist_ssh_year.txt

Parser: Nothink (`intelmq.bots.parsers.nothink.parser`)

This feed provides IP addresses of systems that have connected to a honeypot via SSH in the last 24 hours.
 * reference: http://www.nothink.org/honeypots.php

### Telnet Feed

Status: Unknown

Collector: Generic URL Fetcher (`intelmq.bots.collectors.http.collector_http`)

There are a number of feeds you can use to depend on how far back you would like to go.  The time.source will still be the date and time the feed was generated at nothink.
 * http_url: http://www.nothink.org/blacklist/blacklist_telnet_day.txt
 * http_url: http://www.nothink.org/blacklist/blacklist_telnet_week.txt
 * http_url: http://www.nothink.org/blacklist/blacklist_telnet_year.txt

Parser: Nothink (`intelmq.bots.parsers.nothink.parser`)

This feed provides IP addresses of systems that have connected to a honeypot via Telnet in the last 24 hours.
 * reference: http://www.nothink.org/honeypots.php


## OpenBL

Status: Unknown
Collector: Generic URL Fetcher (`intelmq.bots.collectors.http.collector_http`)
  * http_url: https://www.openbl.org/lists/date_all.txt

Parser: OpenBL (`intelmq.bots.parsers.openbl.parser`)

## OpenPhish

Status: Unknown
Collector: Generic URL Fetcher (`intelmq.bots.collectors.http.collector_http`)
  * http_url: https://www.openphish.com/feed.txt

Parser: OpenPhish (`intelmq.bots.parsers.openphish.parser`)

## PhishTank

Status: Unknown
Collector: Generic URL Fetcher (`intelmq.bots.collectors.http.collector_http`)
  * http_url: https://data.phishtank.com/data/{{ your API key }}/online-valid.csv

Parser: PhishTank (`intelmq.bots.parsers.phishtank.parser`)

## Shadowserver

Status: Unknown

Collector: Generic Mail URL Fetcher (`intelmq.bots.collectors.mail.collector_mail_url`)
 * subject_regex: (see individual reports below)
 * url_regex: https://dl.shadowserver.org/[^ ]+

Collector: Generic Mail Attachment Fetcher (`intelmq.bots.collectors.mail.collector_mail_attach`)
 * subject_regex: (see individual reports below)
 * attach_regex: csv.zip
 * attach_unzip: true

Parser: Shadowserver

Shadowserver sends out a variety of reports (see https://www.shadowserver.org/wiki/pmwiki.php/Services/Reports). The reports can be retrieved from the URL in the mail or from the attachment. These are some of the subjects of the mails:

 - Shadowserver [^ ]+ Chargen Report
 - Shadowserver [^ ]+ Drone Report
 - Shadowserver [^ ]+ Microsoft Sinkhole Report
 - Shadowserver [^ ]+ QOTD Report
 - Shadowserver [^ ]+ SNMP Report


## Spamhaus

### CERT

Status: Unknown
Collector: Generic URL Fetcher (`intelmq.bots.collectors.http.collector_http`)
  * http_url: {{ your CERT portal URL }}

Parser: Spamhaus CERT (`intelmq.bots.parsers.spamhaus.parser_cert`)

Spamhaus CERT Insight Portal. Access limited to CERTs and CSIRTs with national or regional responsibility. https://www.spamhaus.org/news/article/705/spamhaus-launches-cert-insight-portal

### Drop

Status: Unknown
Collector: Generic URL Fetcher (`intelmq.bots.collectors.http.collector_http`)
  * http_url: https://www.spamhaus.org/drop/drop.txt

Parser: Spamhaus Drop (`intelmq.bots.parsers.spamhaus.parser_drop`)

## Taichung

Status: Unknown
Collector: Generic URL Fetcher (`intelmq.bots.collectors.http.collector_http`)
 * http_url: https://www.tc.edu.tw/net/netflow/lkout/recent/30

Parser: Taichung (`intelmq.bots.parsers.taichung.parser`)
 * error_log_message: false

## Turris Greylist

Status: Unknown
Collector: Generic URL Fetcher (`intelmq.bots.collectors.http.collector_http`)
 * http_url: https://www.turris.cz/greylist-data/greylist-latest.csv

Parser: Turris Greylist (`intelmq.bots.parsers.turris.parser`)

## URLVir

### Hosts

Status: Unknown
Collector: Generic URL Fetcher (`intelmq.bots.collectors.http.collector_http`)
 * http_url: http://www.urlvir.com/export-hosts/

Parser: URLVir Hosts (`intelmq.bots.parsers.urlvir.parser_hosts`)

### IPs

Status: Unknown
Collector: Generic URL Fetcher (`intelmq.bots.collectors.http.collector_http`)
 * http_url: http://www.urlvir.com/export-ip-addresses/

Parser: URLVir IPs (`intelmq.bots.parsers.urlvir.parser_ips`)

## VXVault

Status: Unknown
Collector: Generic URL Fetcher (`intelmq.bots.collectors.http.collector_http`)
 * http_url: http://vxvault.net/URL_List.php

Parser: VXVault (`intelmq.bots.parsers.vxvault.parser`)<|MERGE_RESOLUTION|>--- conflicted
+++ resolved
@@ -18,7 +18,6 @@
 - [DShield](#dshield)
 - [Danger Rulez](#danger-rulez)
 - [Dataplane](#dataolane)
-- [Dragon Research Group](#dragon-research-group)
 - [DynDNS](#dyndns)
 - [Fraunhofer DGA](#fraunhofer-dga)
 - [HPHosts](#hphosts)
@@ -378,7 +377,6 @@
 
 Parser: Danger Rulez (`intelmq.bots.parsers.danger_rulez.parser`)
 
-<<<<<<< HEAD
 
 ## Dataplane
 
@@ -442,26 +440,6 @@
 Entries below consist of fields with identifying characteristics of a source IP address that has been seen attempting to remotely login to a host using SSH password authentication.  The report lists hosts that are highly suspicious and are likely conducting malicious SSH password authentication attacks.
 Report is updated hourly.
 
-
-## Dragon Research Group
-
-### SSH
-
-Status: Unknown
-Collector: Generic URL Fetcher (`intelmq.bots.collectors.http.collector_http`)
- * http_url: https://dragonresearchgroup.org/insight/sshpwauth.txt
-
-Parser: Dragon Research Group (`intelmq.bots.parsers.dragonresearchgroup.parser_ssh`)
-
-### VNC
-
-Status: Unknown
-Collector: Generic URL Fetcher (`intelmq.bots.collectors.http.collector_http`)
- * http_url: https://dragonresearchgroup.org/insight/vncprobe.txt
-
-Parser: Dragon Research Group VNC (`intelmq.bots.parsers.dragonresearchgroup.parser_vnc`)
-=======
->>>>>>> bd2a068b
 
 ## DynDNS
 
