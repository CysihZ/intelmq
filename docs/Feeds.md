# Available Feeds

The available feeds are grouped by the source of the feeds. For each feed the collector and parser that can be used is documented as well as any feed-specific parameters.

<!-- TOC depthFrom:2 depthTo:2 withLinks:1 updateOnSave:1 orderedList:0 -->

- [Abuse.ch](#abusech)
- [AlienVault](#alienvault)
- [Autoshun](#autoshun)
- [Bambenek](#bambenek)
- [Bitcash](#bitcash)
- [BitSight Ciberfeed Stream](#bitsight-ciberfeed-stream)
- [Blocklist.de](#blocklistde)
- [Blueliv Crimeserver](#blueliv-crimeserver)
- [CI Army](#ci-army)
- [CleanMX](#cleanmx)
- [Cymru](#cymru)
- [DShield](#dshield)
- [Danger Rulez](#danger-rulez)
- [Dragon Research Group](#dragon-research-group)
- [DynDNS](#dyndns)
- [Fraunhofer DGA](#fraunhofer-dga)
- [HPHosts](#hphosts)
- [Malc0de](#malc0de)
- [Malware Domain List](#malware-domain-list)
- [Malware Domains](#malware-domains)
- [MalwarePatrol Dans Guardian](#malwarepatrol-dans-guardian)
- [N6](#n6)
- [Netlab 360](#netlab-360)
- [Nothink](#nothink)
- [OpenBL](#openbl)
- [OpenPhish](#openphish)
- [PhishTank](#phishtank)
- [Shadowserver](#shadowserver)
- [Spamhaus](#spamhaus)
- [Taichung](#taichung)
- [Turris Greylist](#turris-greylist)
- [URLVir](#urlvir)
- [VXVault](#vxvault)

<!-- /TOC -->

---

## Abuse.ch

### Feodo Tracker Domains

Status: Unknown
Collector: Generic URL Fetcher (`intelmq.bots.collectors.http.collector_http`)
 * http_url: https://feodotracker.abuse.ch/blocklist/?download=domainblocklist

Parser: Abuse.ch Domain (`intelmq.bots.parsers.abusech.parser_domain`)

The Feodo Tracker Feodo Domain Blocklist contains domain names (FQDN) used as C&C communication channel by the Feodo Trojan. These domains names are usually registered and operated by cybercriminals for the exclusive purpose of hosting a Feodo botnet controller. Hence you should expect no legit traffic to those domains. I highly recommend you to block/drop any traffic towards any Feodo C&C domain by using the Feodo Domain Blocklist. Please consider that domain names are usually only used by version B of the Feodo Trojan. C&C communication channels used by version A, version C and version D are not covered by this blocklist.

### Feodo Tracker IPs

Status: Unknown
Collector: Generic URL Fetcher (`intelmq.bots.collectors.http.collector_http`)
 * http_url: https://feodotracker.abuse.ch/blocklist/?download=ipblocklist

Parser: Abuse.ch IP (`intelmq.bots.parsers.abusech.parser_ip`)

The Feodo Tracker Feodo IP Blocklist contains IP addresses (IPv4) used as C&C communication channel by the Feodo Trojan. This lists contains two types of IP address: Feodo C&C servers used by version A, version C and version D of the Feodo Trojan (these IP addresses are usually compromised servers running an nginx daemon on port 8080 TCP or 7779 TCP that is acting as proxy, forwarding all traffic to a tier 2 proxy node) and Feodo C&C servers used by version B which are usually used for the exclusive purpose of hosting a Feodo C&C server. Attention: Since Feodo C&C servers associated with version A, version C and version D are usually hosted on compromised servers, its likely that you also block/drop legit traffic e.g. towards websites hosted on a certain IP address acting as Feodo C&C for version A, version C and version D. If you only want to block/drop traffic to Feodo C&C servers hosted on bad IPs (version B), please use the blocklist BadIPs documented below.

### Palevo Tracker Domains

Status: Unknown
Collector: Generic URL Fetcher (`intelmq.bots.collectors.http.collector_http`)
 * http_url: https://palevotracker.abuse.ch/blocklists.php?download=domainblocklist

Parser: Abuse.ch Domain (`intelmq.bots.parsers.abusech.parser_domain`)

Palevo C&C Domain Blocklists includes domain names which are being used as botnet C&C for the Palevo crimeware.

### Palevo Tracker IPs

Status: Unknown
Collector: Generic URL Fetcher (`intelmq.bots.collectors.http.collector_http`)
 * http_url: https://palevotracker.abuse.ch/blocklists.php?download=ipblocklist

Parser: Abuse.ch IP (`intelmq.bots.parsers.abusech.parser_ip`)

Palevo C&C IP Blocklist includes IP addresses which are being used as botnet C&C for the Palevo crimeware.


### Ransomware Tracker

Status: Unknown

Collector: Generic URL Fetcher (`intelmq.bots.collectors.http.collector_http`)
 * http_url: https://ransomwaretracker.abuse.ch/feeds/csv/

Parser: Abuse.ch Ranswomware (`intelmq.bots.parsers.abusech.parser_ransomware`)

Ransomware Tracker feed includes FQDN's, URL's, and known IP addresses that were used for said FQDN's and URL's for various ransomware families.


### ZeuS Tracker Domains

Status: Unknown
Collector: Generic URL Fetcher (`intelmq.bots.collectors.http.collector_http`)
 * http_url: https://zeustracker.abuse.ch/blocklist.php?download=baddomains

Parser: Abuse.ch Domain (`intelmq.bots.parsers.abusech.parser_domain`)

The ZeuS domain blocklist (BadDomains) is the recommended blocklist if you want to block only ZeuS domain names. It has domain names that ZeuS Tracker believes to be hijacked (level 2). Hence the false positive rate should be much lower compared to the standard ZeuS domain blocklist.

### ZeuS Tracker IPs

Status: Unknown
Collector: Generic URL Fetcher (`intelmq.bots.collectors.http.collector_http`)
 * http_url: https://zeustracker.abuse.ch/blocklist.php?download=badips

Parser: Abuse.ch IP (`intelmq.bots.parsers.abusech.parser_ip`)

This list only includes IPv4 addresses that are used by the ZeuS Trojan. It is the recommended list if you want to block only ZeuS IPs. It excludes IP addresses that ZeuS Tracker believes to be hijacked (level 2) or belong to a free web hosting provider (level 3). Hence the false positive rate should be much lower compared to the standard ZeuS IP blocklist.


## AlienVault

### URL

Status: Unknown
Collector: Generic URL Fetcher (`intelmq.bots.collectors.http.collector_http`)
 * http_url: https://reputation.alienvault.com/reputation.data

Parser: AlienVault (`intelmq.bots.parsers.alienvault.parser`)

<<<<<<< HEAD
AlienVault Collector retrieves reports via the SDK https://github.com/AlienVault-Labs/OTX-Python-SDK/ from https://otx.alienvault.com/ https_proxy does apply.

=======
>>>>>>> 3a92daab
### OTX

Status: Unknown
Collector: AlienVault OTX (`intelmq.bots.collectors.alienvault_otx.collector`)
 * api_key: {{ your API key }}

Parser: AlienVault OTX (`intelmq.bots.parsers.alienvault.parser_otx`)

AlienVault OTX Collector is the bot responsible to get the report through the API. Report could vary according to subscriptions.


## Autoshun

Status: Unknown
Collector: Generic URL Fetcher (`intelmq.bots.collectors.http.collector_http`)
 * http_url: https://www.autoshun.org/files/shunlist.html

Parser: Autoshun (`intelmq.bots.parsers.autoshun.parser`)

You need to register in order to use the list.


## Bambenek

### C2-dommasterlist

Status: Unknown

Collector: Generic URL Fetcher (`intelmq.bots.collectors.http.collector_http`)
 * http_url: http://osint.bambenekconsulting.com/feeds/c2-dommasterlist.txt

Parser: Bambenek C2 Domain Feed (`intelmq.bots.parsers.bambenek.parser_c2dommasterlist`)

Master Feed of known, active and non-sinkholed C&Cs domain names.
 * License: http://osint.bambenekconsulting.com/license.txt

### C2-ipmasterlist

Status: Unknown

Collector: Generic URL Fetcher (`intelmq.bots.collectors.http.collector_http`)
 * http_url: http://osint.bambenekconsulting.com/feeds/c2-ipmasterlist.txt

Parser: Bambenek C2 IP Feed (`intelmq.bots.parsers.bambenek.parser_c2ipmasterlist`)

Master Feed of known, active and non-sinkholed C&Cs IP addresses
 * License: http://osint.bambenekconsulting.com/license.txt

### DGA Domain Feed

Status: Unknown

Collector: Generic URL Fetcher (`intelmq.bots.collectors.http.collector_http`)
 * http_url: http://osint.bambenekconsulting.com/feeds/dga-feed.txt

Parser: Bambenek DGA Domain Feed (`intelmq.bots.parsers.bambenek.parser_dgafeed`)

Domain feed of known DGA domains from -2 to +3 days
 * License: http://osint.bambenekconsulting.com/license.txt


## Bitcash

Status: Unknown

Collector: Generic URL Fetcher (`intelmq.bots.collectors.http.collector_http`)
 * http_url: http://bitcash.cz/misc/log/blacklist

Parser: Bitcash Blocklist Feed (`intelmq.bots.parsers.bitcash.parser`)

Blocklist provided by bitcash.cz of banned IPs for service abuse, this includes scanning, sniffing, harvesting, and dos attacks.


## BitSight Ciberfeed Stream

Status: Unknown
Collector: BitSight Ciberfeed Stream (`intelmq.bots.collectors.bitsight.collector`)
 * http_url: http://alerts.bitsighttech.com:8080/stream?key={{ your api key }}

Parser: BitSight Ciberfeed Stream (`intelmq.bots.parsers.bitsight.parser`)

Bitsight Collector is the bot responsible to get Bitsight Ciberfeed Alert Stream


## Blocklist.de

### Apache

Status: Unknown
Collector: Generic URL Fetcher (`intelmq.bots.collectors.http.collector_http`)
 * http_url: https://lists.blocklist.de/lists/apache.txt

Parser: Blocklist.de (`intelmq.bots.parsers.blocklistde.parser`)

BlockList.DE Apache Collector is the bot responsible to get the report from source of information. All IP addresses which have been reported within the last 48 hours as having run attacks on the service Apache, Apache-DDOS, RFI-Attacks.

### Bots

Status: Unknown
Collector: Generic URL Fetcher (`intelmq.bots.collectors.http.collector_http`)
 * http_url: https://lists.blocklist.de/lists/bots.txt

Parser: Blocklist.de (`intelmq.bots.parsers.blocklistde.parser`)

BlockList.DE Bots Collector is the bot responsible to get the report from source of information. All IP addresses which have been reported within the last 48 hours as having run attacks attacks on the RFI-Attacks, REG-Bots, IRC-Bots or BadBots (BadBots = he has posted a Spam-Comment on a open Forum or Wiki).

### Brute-force Login

Status: Unknown
Collector: Generic URL Fetcher (`intelmq.bots.collectors.http.collector_http`)
 * http_url: https://lists.blocklist.de/lists/bruteforcelogin.txt

Parser: Blocklist.de (`intelmq.bots.parsers.blocklistde.parser`)

BlockList.DE Brute-force Login Collector is the bot responsible to get the report from source of information. All IPs which attacks Joomlas, Wordpress and other Web-Logins with Brute-Force Logins.

### FTP

Status: Unknown
Collector: Generic URL Fetcher (`intelmq.bots.collectors.http.collector_http`)
 * http_url: https://lists.blocklist.de/lists/ftp.txt

Parser: Blocklist.de (`intelmq.bots.parsers.blocklistde.parser`)

BlockList.DE FTP Collector is the bot responsible to get the report from source of information. All IP addresses which have been reported within the last 48 hours for attacks on the Service FTP.

### IMAP

Status: Unknown
Collector: Generic URL Fetcher (`intelmq.bots.collectors.http.collector_http`)
 * http_url: https://lists.blocklist.de/lists/imap.txt

Parser: Blocklist.de (`intelmq.bots.parsers.blocklistde.parser`)

BlockList.DE IMAP Collector is the bot responsible to get the report from source of information. All IP addresses which have been reported within the last 48 hours for attacks on the Service IMAP, SASL, POP3.....

### IRC Bot

Status: Unknown
Collector: Generic URL Fetcher (`intelmq.bots.collectors.http.collector_http`)
 * http_url: https://lists.blocklist.de/lists/ircbot.txt

Parser: Blocklist.de (`intelmq.bots.parsers.blocklistde.parser`)

### Mail

Status: Unknown
Collector: Generic URL Fetcher (`intelmq.bots.collectors.http.collector_http`)
 * http_url: https://lists.blocklist.de/lists/mail.txt

Parser: Blocklist.de (`intelmq.bots.parsers.blocklistde.parser`)

BlockList.DE Mail Collector is the bot responsible to get the report from source of information. All IP addresses which have been reported within the last 48 hours as having run attacks on the service Mail, Postfix.

### SIP

Status: Unknown
Collector: Generic URL Fetcher (`intelmq.bots.collectors.http.collector_http`)
 * http_url: https://lists.blocklist.de/lists/sip.txt

Parser: Blocklist.de (`intelmq.bots.parsers.blocklistde.parser`)

BlockList.DE SIP Collector is the bot responsible to get the report from source of information. All IP addresses that tried to login in a SIP-, VOIP- or Asterisk-Server and are included in the IPs-List from http://www.infiltrated.net/ (Twitter).

### SSH

Status: Unknown
Collector: Generic URL Fetcher (`intelmq.bots.collectors.http.collector_http`)
 * http_url: https://lists.blocklist.de/lists/ssh.txt

Parser: Blocklist.de (`intelmq.bots.parsers.blocklistde.parser`)

BlockList.DE SSH Collector is the bot responsible to get the report from source of information. All IP addresses which have been reported within the last 48 hours as having run attacks on the service SSH.

### Strong IPs

Status: Unknown
Collector: Generic URL Fetcher (`intelmq.bots.collectors.http.collector_http`)
 * http_url: https://lists.blocklist.de/lists/strongips.txt

Parser: Blocklist.de (`intelmq.bots.parsers.blocklistde.parser`)

BlockList.DE Strong IPs Collector is the bot responsible to get the report from source of information. All IPs which are older then 2 month and have more then 5.000 attacks.


## Blueliv Crimeserver

Status: Unknown
Collector: Blueliv Crimeserver (`intelmq.bots.collectors.blueliv.collector_crimeserver`)

Parser: Blueliv Crimeserver (`intelmq.bots.parsers.blueliv.parser_crimeserver`)

Blueliv Crimeserver Collector is the bot responsible to get the report through the API.

## CI Army

Status: Unknown
Collector: Generic URL Fetcher (`intelmq.bots.collectors.http.collector_http`)
 * http_url: http://cinsscore.com/list/ci-badguys.txt"

Parser: CI Army (`intelmq.bots.parsers.ci_army.parser`)

## CleanMX

In order to download the CleanMX feed you need to use a custom user agent and
register that user agent.

### Phishing

Status: Unknown
Collector: Generic URL Fetcher (`intelmq.bots.collectors.http.collector_http`)
 * http_url: http://support.clean-mx.de/clean-mx/xmlphishing?response=alive&format=csv&domain=
 * http_user_agent: {{ your user agent }}
Parser: CleanMX Phishing (`intelmq.bots.parsers.cleanmx.parser_phishing`)

### Virus

Status: Unknown
Collector: Generic URL Fetcher (`intelmq.bots.collectors.http.collector_http`)
 * http_url: http://support.clean-mx.de/clean-mx/xmlviruses?response=alive&format=csv&domain=
 * http_user_agent: {{ your user agent }}
Parser: CleanMX Virus (`intelmq.bots.parsers.cleanmx.parser_virus`)

## Cymru

### Full Bogons

Status: Unknown
Collector: Generic URL Fetcher (`intelmq.bots.collectors.http.collector_http`)
 * http_url: https://www.team-cymru.org/Services/Bogons/fullbogons-ipv4.txt

Parser: Cymru Full Bogons (`intelmq.bots.parsers.cymru_full_bogons.parser`)

## DShield

### AS

Status: Unknown
Collector: Generic URL Fetcher (`intelmq.bots.collectors.http.collector_http`)
 * http_url: https://dshield.org/asdetailsascii.html?as={{ AS Number }}

Parser: DShield AS (`intelmq.bots.parsers.dshield.parser_asn`)

### Block

Status: Unknown
Collector: Generic URL Fetcher (`intelmq.bots.collectors.http.collector_http`)
 * http_url: https://www.dshield.org/block.txt

Parser: DShield Block (`intelmq.bots.parsers.dshield.parser_block`)

### Suspicious Domains

Status: Unknown
Collector: Generic URL Fetcher (`intelmq.bots.collectors.http.collector_http`)
 * http_url: https://www.dshield.org/feeds/suspiciousdomains_High.txt

Parser: DShield Suspicious Domain (`intelmq.bots.parsers.dshield.parser_domain`)


## Danger Rulez

Status: Unknown
Collector: Generic URL Fetcher (`intelmq.bots.collectors.http.collector_http`)
 * http_url: http://danger.rulez.sk/projects/bruteforceblocker/blist.php

Parser: Danger Rulez (`intelmq.bots.parsers.danger_rulez.parser`)

## Dragon Research Group

### SSH

Status: Unknown
Collector: Generic URL Fetcher (`intelmq.bots.collectors.http.collector_http`)
 * http_url: https://dragonresearchgroup.org/insight/sshpwauth.txt

Parser: Dragon Research Group (`intelmq.bots.parsers.dragonresearchgroup.parser_ssh`)

### VNC

Status: Unknown
Collector: Generic URL Fetcher (`intelmq.bots.collectors.http.collector_http`)
 * http_url: https://dragonresearchgroup.org/insight/vncprobe.txt

Parser: Dragon Research Group VNC (`intelmq.bots.parsers.dragonresearchgroup.parser_vnc`)

## DynDNS

Status: Unknown
Collector: Generic URL Fetcher (`intelmq.bots.collectors.http.collector_http`)
 * http_url: http://security-research.dyndns.org/pub/malware-feeds/ponmocup-infected-domains-CIF-latest.txt

Parser: DynDNS ponmocup Domains (`intelmq.bots.parsers.dyn.parser`)

DynDNS ponmocup. List of ponmocup malware redirection domains and infected web-servers. See also http://security-research.dyndns.org/pub/botnet-links.html

## Fraunhofer DGA

Status: Unknown
Collector: Generic URL Fetcher (`intelmq.bots.collectors.http.collector_http`)
 * http_url: https://dgarchive.caad.fkie.fraunhofer.de/today
 * http_username: {{ your username}}
 * http_password: {{ your password }}

Parser: Fraunhofer DGA (`intelmq.bots.parsers.fraunhofer.parser_dga`)

Fraunhofer DGA collector fetches data from Fraunhofer's domain generation archive.

## HPHosts

Status: Unknown
Collector: Generic URL Fetcher (`intelmq.bots.collectors.http.collector_http`)
 * http_url: http://hosts-file.net/download/hosts.txt

Parser: HPHosts (`intelmq.bots.parsers.hphosts.parser`)
 * error_log_message: false

## Malc0de

### Domain Blacklist

Status: Unknown
Collector: Generic URL Fetcher (`intelmq.bots.collectors.http.collector_http`)
 * http_url: https://malc0de.com/bl/BOOT

Parser: Malc0de Domain Blacklist (`intelmq.bots.parsers.malc0de.parser_domain_blacklist`)

### IP Blacklist

Status: Unknown
Collector: Generic URL Fetcher (`intelmq.bots.collectors.http.collector_http`)
 * http_url: https://malc0de.com/bl/IP_Blacklist.txt

Parser: Malc0de IP Blacklist (`intelmq.bots.parsers.malc0de.parser_ip_blacklist`)

## Malware Domain List

Status: Unknown
Collector: Generic URL Fetcher (`intelmq.bots.collectors.http.collector_http`)
 * http_url: http://www.malwaredomainlist.com/updatescsv.php

Parser: Malware Domain List (`intelmq.bots.parsers.malwaredomainlist.parser`)

## Malware Domains

Status: Unknown
Collector: Generic URL Fetcher (`intelmq.bots.collectors.http.collector_http`)
 * http_url: http://mirror2.malwaredomains.com/files/domains.txt

Parser: Malware Domains (`intelmq.bots.parsers.malwaredomains.parser`)

## MalwarePatrol Dans Guardian

Status: Unknown
Collector: Generic URL Fetcher (`intelmq.bots.collectors.http.collector_http`)
 * http_url: https://lists.malwarepatrol.net/cgi/getfile?receipt={{ API KEY }}&product=8&list=dansguardian

Parser: MalwarePatrol Dans Guardian (`intelmq.bots.parsers.malwarepatrol.parser_dansguardian`)

## N6

### Stomp

Status: Unknown
Collector: N6stomp (`intelmq.bots.collectors.n6.collector_stomp`)
 * server: n6stream.cert.pl
 * port: 61614
 * exchange: {{ insert your exchange point as given by CERT.pl }}
 * ssl_ca_certificate: {{ insert path to CA file for CERT.pl's n6 }}
 * ssl_client_certificate: {{ insert path to client cert file for CERTpl's n6 }}
 * ssl_client_certificate_key: {{ insert path to client cert key file for CERT.pl's n6 }}

Parser: N6Stomp (`intelmq.bots.parsers.n6.parser_n6stomp`)

N6 Collector - CERT.pl's N6 Collector - N6 feed via STOMP interface. Note that rate_limit does not apply for this bot as it is waiting for messages on a stream.

### REST API

Status: Unknown FIXME
Collector: Generic URL Fetcher (`intelmq.bots.collectors.http.collector_http`)
  * http_url: https://n6beta.cert.pl/report/inside.json

Parser: Missing


## Netlab 360

### DGA Feed

Status: Unknown

Collector: Generic URL Fetcher (`intelmq.bots.collectors.http.collector_http`)
 * http_url: http://data.netlab.360.com/feeds/dga/dga.txt

Parser: Netlab 360 DGA (`intelmq.bots.parsers.netlab_360.parser_dga`)

This feed lists DGA family, Domain, Start and end of valid time(UTC) of a number of DGA families.
 * reference: http://data.netlab.360.com/dga

### Magnitude EK Feed

Status: Unknown

Collector: Generic URL Fetcher (`intelmq.bots.collectors.http.collector_http`)
 * http_url: http://data.netlab.360.com/feeds/ek/magnitude.txt

Parser: Netlab 360 Magnitude (`intelmq.bots.parsers.netlab_360.parser_magnitude`)

This feed lists FQDN and possibly the URL used by Magnitude Exploit Kit.  Information also includes the IP address used for the domain and last time seen.
 * reference: http://data.netlab.360.com/ek

## Nothink

### SNMP Feed

Status: Unknown

Collector: Generic URL Fetcher (`intelmq.bots.collectors.http.collector_http`)

There are a number of feeds you can use to depend on how far back you would like to go.  The time.source will still be the date and time the feed was generated at nothink.
 * http_url: http://www.nothink.org/blacklist/blacklist_snmp_day.txt
 * http_url: http://www.nothink.org/blacklist/blacklist_snmp_week.txt
 * http_url: http://www.nothink.org/blacklist/blacklist_snmp_year.txt

Parser: Nothink (`intelmq.bots.parsers.nothink.parser`)

This feed provides IP addresses of systems that have connected to a honeypot via SNMP in the last 24 hours.
 * reference: http://www.nothink.org/honeypot_snmp.php

### SSH Feed

Status: Unknown

Collector: Generic URL Fetcher (`intelmq.bots.collectors.http.collector_http`)

There are a number of feeds you can use to depend on how far back you would like to go.  The time.source will still be the date and time the feed was generated at nothink.
 * http_url: http://www.nothink.org/blacklist/blacklist_ssh_day.txt
 * http_url: http://www.nothink.org/blacklist/blacklist_ssh_week.txt
 * http_url: http://www.nothink.org/blacklist/blacklist_ssh_year.txt

Parser: Nothink (`intelmq.bots.parsers.nothink.parser`)

This feed provides IP addresses of systems that have connected to a honeypot via SSH in the last 24 hours.
 * reference: http://www.nothink.org/honeypots.php

### Telnet Feed

Status: Unknown

Collector: Generic URL Fetcher (`intelmq.bots.collectors.http.collector_http`)

There are a number of feeds you can use to depend on how far back you would like to go.  The time.source will still be the date and time the feed was generated at nothink.
 * http_url: http://www.nothink.org/blacklist/blacklist_telnet_day.txt
 * http_url: http://www.nothink.org/blacklist/blacklist_telnet_week.txt
 * http_url: http://www.nothink.org/blacklist/blacklist_telnet_year.txt

Parser: Nothink (`intelmq.bots.parsers.nothink.parser`)

This feed provides IP addresses of systems that have connected to a honeypot via Telnet in the last 24 hours.
 * reference: http://www.nothink.org/honeypots.php


## OpenBL

Status: Unknown
Collector: Generic URL Fetcher (`intelmq.bots.collectors.http.collector_http`)
  * http_url: https://www.openbl.org/lists/date_all.txt

Parser: OpenBL (`intelmq.bots.parsers.openbl.parser`)

## OpenPhish

Status: Unknown
Collector: Generic URL Fetcher (`intelmq.bots.collectors.http.collector_http`)
  * http_url: https://www.openphish.com/feed.txt

Parser: OpenPhish (`intelmq.bots.parsers.openphish.parser`)

## PhishTank

Status: Unknown
Collector: Generic URL Fetcher (`intelmq.bots.collectors.http.collector_http`)
  * http_url: https://data.phishtank.com/data/{{ your API key }}/online-valid.csv

Parser: PhishTank (`intelmq.bots.parsers.phishtank.parser`)

## Shadowserver

Status: Unknown

Collector: Generic Mail URL Fetcher (`intelmq.bots.collectors.mail.collector_mail_url`)
 * subject_regex: (see individual reports below)
 * url_regex: https://dl.shadowserver.org/[^ ]+

Collector: Generic Mail Attachment Fetcher (`intelmq.bots.collectors.mail.collector_mail_attach`)
 * subject_regex: (see individual reports below)
 * attach_regex: csv.zip
 * attach_unzip: true

Parser: Shadowserver

Shadowserver sends out a variety of reports (see https://www.shadowserver.org/wiki/pmwiki.php/Services/Reports). The reports can be retrieved from the URL in the mail or from the attachment. These are some of the subjects of the mails:

 - Shadowserver [^ ]+ Chargen Report
 - Shadowserver [^ ]+ Drone Report
 - Shadowserver [^ ]+ Microsoft Sinkhole Report
 - Shadowserver [^ ]+ QOTD Report
 - Shadowserver [^ ]+ SNMP Report


## Spamhaus

### CERT

Status: Unknown
Collector: Generic URL Fetcher (`intelmq.bots.collectors.http.collector_http`)
  * http_url: {{ your CERT portal URL }}

Parser: Spamhaus CERT (`intelmq.bots.parsers.spamhaus.parser_cert`)

Spamhaus CERT Insight Portal. Access limited to CERTs and CSIRTs with national or regional responsibility. https://www.spamhaus.org/news/article/705/spamhaus-launches-cert-insight-portal

### Drop

Status: Unknown
Collector: Generic URL Fetcher (`intelmq.bots.collectors.http.collector_http`)
  * http_url: https://www.spamhaus.org/drop/drop.txt

Parser: Spamhaus Drop (`intelmq.bots.parsers.spamhaus.parser_drop`)

## Taichung

Status: Unknown
Collector: Generic URL Fetcher (`intelmq.bots.collectors.http.collector_http`)
 * http_url: https://www.tc.edu.tw/net/netflow/lkout/recent/30

Parser: Taichung (`intelmq.bots.parsers.taichung.parser`)
 * error_log_message: false

## Turris Greylist

Status: Unknown
Collector: Generic URL Fetcher (`intelmq.bots.collectors.http.collector_http`)
 * http_url: https://www.turris.cz/greylist-data/greylist-latest.csv

Parser: Turris Greylist (`intelmq.bots.parsers.turris.parser`)

## URLVir

### Hosts

Status: Unknown
Collector: Generic URL Fetcher (`intelmq.bots.collectors.http.collector_http`)
 * http_url: http://www.urlvir.com/export-hosts/

Parser: URLVir Hosts (`intelmq.bots.parsers.urlvir.parser_hosts`)

### IPs

Status: Unknown
Collector: Generic URL Fetcher (`intelmq.bots.collectors.http.collector_http`)
 * http_url: http://www.urlvir.com/export-ip-addresses/

Parser: URLVir IPs (`intelmq.bots.parsers.urlvir.parser_ips`)

## VXVault

Status: Unknown
Collector: Generic URL Fetcher (`intelmq.bots.collectors.http.collector_http`)
 * http_url: http://vxvault.net/URL_List.php

Parser: VXVault (`intelmq.bots.parsers.vxvault.parser`)<|MERGE_RESOLUTION|>--- conflicted
+++ resolved
@@ -128,11 +128,7 @@
 
 Parser: AlienVault (`intelmq.bots.parsers.alienvault.parser`)
 
-<<<<<<< HEAD
-AlienVault Collector retrieves reports via the SDK https://github.com/AlienVault-Labs/OTX-Python-SDK/ from https://otx.alienvault.com/ https_proxy does apply.
-
-=======
->>>>>>> 3a92daab
+
 ### OTX
 
 Status: Unknown
